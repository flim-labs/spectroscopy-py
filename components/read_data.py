--- conflicted
+++ resolved
@@ -807,10 +807,7 @@
                             metadata_value = str(metadata[key] / 1000)
                         metadata_row = self.create_label_row(value, metadata_value, "#11468F", "#11468F")
                         v_box.addLayout(metadata_row)
-
         return v_box
-<<<<<<< HEAD
-    
     
     def center_window(self):    
         self.setMinimumWidth(900)
@@ -821,16 +818,6 @@
     
     
     
-=======
-
-    def center_window(self):
-        self.setMinimumWidth(500)
-        window_geometry = self.frameGeometry()
-        screen_geometry = QApplication.primaryScreen().availableGeometry().center()
-        window_geometry.moveCenter(screen_geometry)
-        self.move(window_geometry.topLeft())
-
->>>>>>> 707b5318
 
 class WorkerSignals(QObject):
     success = pyqtSignal(str)
