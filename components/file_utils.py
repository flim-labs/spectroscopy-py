import os
<<<<<<< HEAD
import json
from datetime import datetime
from PyQt6.QtWidgets import QFileDialog
from laserblood_settings import LASER_TYPES
from settings import DEFAULT_BIN_WIDTH, SETTINGS_BIN_WIDTH, SETTINGS_TAU_NS

class FileUtils:
=======
from PyQt6.QtWidgets import QFileDialog
>>>>>>> 95a331ac

    @staticmethod
    def directory_selector(window):
        folder_path = QFileDialog.getExistingDirectory(window, "Select Directory")
        return folder_path

    @staticmethod
    def get_recent_spectroscopy_file():
        data_folder = os.path.join(os.environ["USERPROFILE"], ".flim-labs", "data")
        files = [
            f
            for f in os.listdir(data_folder)
            if f.startswith("spectroscopy") and not ("calibration" in f) and not ("phasors" in f)
        ]
        files.sort(
            key=lambda x: os.path.getmtime(os.path.join(data_folder, x)), reverse=True
        )
        return os.path.join(data_folder, files[0])

    @staticmethod
    def get_recent_phasors_file():
        data_folder = os.path.join(os.environ["USERPROFILE"], ".flim-labs", "data")
        files = [
            f
            for f in os.listdir(data_folder)
            if f.startswith("spectroscopy-phasors") and not ("calibration" in f)
        ]
        files.sort(
            key=lambda x: os.path.getmtime(os.path.join(data_folder, x)), reverse=True
        )
        if not files:
            raise FileNotFoundError("No suitable phasors file found.")
        return os.path.join(data_folder, files[0])

<<<<<<< HEAD
    @staticmethod
    def rename_bin_file(source_file, new_filename, window):
        laser_key, filter_key = FileUtils.get_laser_and_filter_names_info(window)    
        _, file_extension = os.path.splitext(source_file)
        base_name = os.path.basename(source_file).replace(file_extension, "")
        base_name = base_name.replace("spectroscopy-phasors", "phasors")
        dest_file_name = f"{new_filename}_{laser_key}_{filter_key}_{base_name}{file_extension}"
        return dest_file_name
    
    @staticmethod
    def get_laser_and_filter_names_info(window):
        filter_wavelength_input = next((input for input in window.laserblood_settings if input["LABEL"] == "Emission filter wavelength"), None)
        laser_key, filter_key = FileUtils.get_laser_info_slug(window, filter_wavelength_input)  
        return laser_key, filter_key
=======
def get_recent_spectroscopy_file():
    data_folder = os.path.join(os.environ["USERPROFILE"], ".flim-labs", "data")
    files = [
        f
        for f in os.listdir(data_folder)
        if f.startswith("spectroscopy")
        and not ("calibration" in f)
        and not ("phasors" in f)
    ]
    files.sort(
        key=lambda x: os.path.getmtime(os.path.join(data_folder, x)), reverse=True
    )
    return os.path.join(data_folder, files[0])


def get_recent_phasors_file():
    data_folder = os.path.join(os.environ["USERPROFILE"], ".flim-labs", "data")
    files = [
        f
        for f in os.listdir(data_folder)
        if f.startswith("spectroscopy-phasors") and not ("calibration" in f)
    ]
    files.sort(
        key=lambda x: os.path.getmtime(os.path.join(data_folder, x)), reverse=True
    )
    if not files:
        raise FileNotFoundError("No suitable phasors file found.")
    return os.path.join(data_folder, files[0])

>>>>>>> 95a331ac

            
    @staticmethod
    def save_laserblood_metadata_json(filename, dest_path, window):
        filter_wavelength_input = next((input for input in window.laserblood_settings if input["LABEL"] == "Emission filter wavelength"), None)
        parsed_data = FileUtils.parse_metadata_output(window)
        laser_key, filter_key = FileUtils.get_laser_info_slug(window, filter_wavelength_input)    
        timestamp = datetime.now().strftime("%Y-%m-%d_%H-%M-%S")
        new_filename = f"{filename}_{laser_key}_{filter_key}_{timestamp}.laserblood_metadata.json"
        file_path = os.path.join(dest_path, new_filename)
        with open(file_path, 'w') as json_file:
            json.dump(parsed_data, json_file, indent=4)
        return file_path    
  
            
    @staticmethod
    def parse_metadata_output(app):    
        laser_type = app.laserblood_laser_type
        filter_type = app.laserblood_filter_type
        metadata_settings = app.laserblood_settings
        custom_fields_settings = app.laserblood_new_added_inputs
        filter_wavelength_input = next((input for input in app.laserblood_settings if input["LABEL"] == "Emission filter wavelength"), None)
        parsed_filter_type = filter_type +  " " + filter_wavelength_input["VALUE"]  if filter_type in ["LP", "SP"] else filter_wavelength_input["VALUE"]
        frequency_mhz = app.get_frequency_mhz()
        firmware_selected, connection_type = app.get_firmware_selected(frequency_mhz)
        parsed_data = [
            {"label": "Laser type", "unit": "", "value": laser_type},
            {"label": "Emission filter type", "unit": "", "value": parsed_filter_type},
            {"label": "Firmware selected", "unit": "", "value": firmware_selected},
            {"label": "Connection type", "unit": "", "value": connection_type},
            {"label": "Frequency", "unit": "Mhz", "value": laser_type},
            {"label": "Enabled channels", "unit": "", "value": [ch + 1 for ch in app.selected_channels]},
            {"label": "Acquisition time", "unit": "s", "value": round((app.cps_counts[app.selected_channels[0]]["last_time_ns"])/1_000_000_000, 2)},
            {"label": "Bin width", "unit": "µs", "value":  int( app.settings.value(SETTINGS_BIN_WIDTH, DEFAULT_BIN_WIDTH))},
            {"label": "Tau", "unit": "ns", "value": app.settings.value(SETTINGS_TAU_NS, '0')},
            {"label": "Harmonics", "unit": "", "value": app.harmonic_selector_value},   
        ]
        def map_values(data):
            new_data = data.copy()
            for d in new_data:
                if isinstance(d['VALUE'], float) and d['VALUE'].is_integer():
                    value = int(d["VALUE"])
                else: 
                    if d["INPUT_TYPE"] == "select":
                        value = d["OPTIONS"][d["VALUE"]] 
                    else:
                        value = d["VALUE"]     
                parsed_data.append({
                    "label": d["LABEL"],
                    "unit": d["UNIT"] if d["UNIT"] is not None else "",
                    "value": value
                })
        map_values(metadata_settings)  
        map_values(custom_fields_settings) 
        return parsed_data    

            
    @staticmethod        
    def get_laser_info_slug(window, filter_input):
            laser_type = window.laserblood_laser_type
            filter_type = filter_input["VALUE"]
            laser_key = next((d["KEY"] for d in LASER_TYPES if d["LABEL"].strip() == laser_type.strip()), "")
            filter_key = filter_type.strip().replace(" ", "").replace("/", "_") 
            laser_key = laser_key.strip().replace(" ", "").replace("/", "_")  
            return laser_key, filter_key      
                
                
                

<<<<<<< HEAD
        
        


    

=======
def compare_file_timestamps(file_path1, file_path2):
    ctime1 = os.path.getctime(file_path1)
    ctime2 = os.path.getctime(file_path2)
    time_diff = abs(ctime1 - ctime2)
    return time_diff
        
 
>>>>>>> 95a331ac

<|MERGE_RESOLUTION|>--- conflicted
+++ resolved
@@ -1,5 +1,4 @@
 import os
-<<<<<<< HEAD
 import json
 from datetime import datetime
 from PyQt6.QtWidgets import QFileDialog
@@ -7,10 +6,6 @@
 from settings import DEFAULT_BIN_WIDTH, SETTINGS_BIN_WIDTH, SETTINGS_TAU_NS
 
 class FileUtils:
-=======
-from PyQt6.QtWidgets import QFileDialog
->>>>>>> 95a331ac
-
     @staticmethod
     def directory_selector(window):
         folder_path = QFileDialog.getExistingDirectory(window, "Select Directory")
@@ -44,7 +39,6 @@
             raise FileNotFoundError("No suitable phasors file found.")
         return os.path.join(data_folder, files[0])
 
-<<<<<<< HEAD
     @staticmethod
     def rename_bin_file(source_file, new_filename, window):
         laser_key, filter_key = FileUtils.get_laser_and_filter_names_info(window)    
@@ -59,37 +53,6 @@
         filter_wavelength_input = next((input for input in window.laserblood_settings if input["LABEL"] == "Emission filter wavelength"), None)
         laser_key, filter_key = FileUtils.get_laser_info_slug(window, filter_wavelength_input)  
         return laser_key, filter_key
-=======
-def get_recent_spectroscopy_file():
-    data_folder = os.path.join(os.environ["USERPROFILE"], ".flim-labs", "data")
-    files = [
-        f
-        for f in os.listdir(data_folder)
-        if f.startswith("spectroscopy")
-        and not ("calibration" in f)
-        and not ("phasors" in f)
-    ]
-    files.sort(
-        key=lambda x: os.path.getmtime(os.path.join(data_folder, x)), reverse=True
-    )
-    return os.path.join(data_folder, files[0])
-
-
-def get_recent_phasors_file():
-    data_folder = os.path.join(os.environ["USERPROFILE"], ".flim-labs", "data")
-    files = [
-        f
-        for f in os.listdir(data_folder)
-        if f.startswith("spectroscopy-phasors") and not ("calibration" in f)
-    ]
-    files.sort(
-        key=lambda x: os.path.getmtime(os.path.join(data_folder, x)), reverse=True
-    )
-    if not files:
-        raise FileNotFoundError("No suitable phasors file found.")
-    return os.path.join(data_folder, files[0])
-
->>>>>>> 95a331ac
 
             
     @staticmethod
@@ -154,25 +117,31 @@
             laser_key = next((d["KEY"] for d in LASER_TYPES if d["LABEL"].strip() == laser_type.strip()), "")
             filter_key = filter_type.strip().replace(" ", "").replace("/", "_") 
             laser_key = laser_key.strip().replace(" ", "").replace("/", "_")  
-            return laser_key, filter_key      
+            return laser_key, filter_key     
+         
+                
+    @staticmethod
+    def compare_file_timestamps(file_path1, file_path2):
+        ctime1 = os.path.getctime(file_path1)
+        ctime2 = os.path.getctime(file_path2)
+        time_diff = abs(ctime1 - ctime2)
+        return time_diff
+                    
                 
                 
                 
 
-<<<<<<< HEAD
         
         
 
 
     
 
-=======
-def compare_file_timestamps(file_path1, file_path2):
-    ctime1 = os.path.getctime(file_path1)
-    ctime2 = os.path.getctime(file_path2)
-    time_diff = abs(ctime1 - ctime2)
-    return time_diff
-        
+
+
+
+
+
+
  
->>>>>>> 95a331ac
 
