name: Build Flim-Labs exe

on:
  push:

jobs:
  build:
    runs-on: windows-latest  # Use Windows environment
    strategy:
      matrix:
        python-version: ["3.9","3.10","3.11","3.12"]

    steps:
    - name: Checkout code
      uses: actions/checkout@v4    
      
    - name: Set up Python ${{ matrix.python-version }}
      uses: actions/setup-python@v4
      with:
        python-version: ${{ matrix.python-version }}

    - name: Run build script
      shell: pwsh
      run: |
        ./build-exe.ps1

    - name: Upload Artifact
      uses: actions/upload-artifact@v4
      with:
<<<<<<< HEAD
        name: laserblood_${{ github.event.repository.name }}_${{ github.sha }}_exe_not_signed
=======
        name: ${{ github.event.repository.name }}_${{ matrix.python-version }}_${{ github.sha }}_exe_not_signed
>>>>>>> ca2a6ade
        path: D:\a\${{ github.event.repository.name }}\${{ github.event.repository.name }}\dist<|MERGE_RESOLUTION|>--- conflicted
+++ resolved
@@ -27,9 +27,5 @@
     - name: Upload Artifact
       uses: actions/upload-artifact@v4
       with:
-<<<<<<< HEAD
-        name: laserblood_${{ github.event.repository.name }}_${{ github.sha }}_exe_not_signed
-=======
-        name: ${{ github.event.repository.name }}_${{ matrix.python-version }}_${{ github.sha }}_exe_not_signed
->>>>>>> ca2a6ade
+        name: laserblood_${{ github.event.repository.name }}_${{ matrix.python-version }}_${{ github.sha }}_exe_not_signed
         path: D:\a\${{ github.event.repository.name }}\${{ github.event.repository.name }}\dist