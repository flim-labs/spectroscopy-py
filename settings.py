from copy import deepcopy


VERSION = "1.3"
APP_DEFAULT_WIDTH = 1000
APP_DEFAULT_HEIGHT = 800
TOP_BAR_HEIGHT = 250
MAX_CHANNELS = 8


SETTINGS_BIN_WIDTH = "bin_width"
DEFAULT_BIN_WIDTH = 1000
SETTINGS_TIME_SPAN = "time_span"
DEFAULT_TIME_SPAN = 10
SETTINGS_CONNECTION_TYPE = "connection_type"
SETTINGS_CALIBRATION_TYPE = "calibration"
DEFAULT_SETTINGS_CALIBRATION_TYPE = 0
DEFAULT_CONNECTION_TYPE = "1"
SETTINGS_FREE_RUNNING = "free_running"
DEFAULT_FREE_RUNNING = "false"
SETTINGS_ACQUISITION_TIME = "acquisition_time"
SETTINGS_TAU_NS = "tau_ns"
SETTINGS_HARMONIC = "harmonic"
HARMONIC_SELECTOR = "harmonic_selector"
HARMONIC_SELECTOR_LABEL = "harmonic_selector_label"
SETTINGS_HARMONIC_LABEL = "harmonic_label"
SETTINGS_HARMONIC_DEFAULT = 1
DEFAULT_ACQUISITION_TIME = 10
SETTINGS_SYNC = "sync"
DEFAULT_SYNC = "sync_in"
SETTINGS_SYNC_IN_FREQUENCY_MHZ = "sync_in_frequency_mhz"
DEFAULT_SYNC_IN_FREQUENCY_MHZ = 0.0
SETTINGS_WRITE_DATA = "write_data"
DEFAULT_WRITE_DATA = True
SETTINGS_TIME_SHIFTS = "time_shift"

FIT_BTN = "fit_button"
FIT_BTN_PLACEHOLDER = "fit_button_placeholder"
TAB_FITTING = "tab_deconv"

TAB_PHASORS = "tab_data"
TAB_SPECTROSCOPY = "tab_spectroscopy"

DEFAULT_TIME_SHIFTS = "{}"
CURSOR_TEXT = "⨁"

LOAD_REF_BTN = "load_reference_btn"

MODE_STOPPED = "stopped"
MODE_RUNNING = "running"

PALETTE_RED_1 = "#DA1212"
PALETTE_BLUE_1 = "#11468F"

TOP_COLLAPSIBLE_WIDGET = "top_collapsible_widget"
PLOTS_CONFIG_POPUP = "plots_config_popup"

SETTINGS_PLOTS_TO_SHOW = "plots_to_show"
DEFAULT_PLOTS_TO_SHOW = "[]"

SETTINGS_LIN_LOG_MODE = "lin_log_mode"
DEFAULT_LIN_LOG_MODE = "{}"

CHANNELS_GRID = "channels_grid"


UNICODE_SUP = {
    "0": "\u2070",
    "1": "\u00B9",
    "2": "\u00B2",
    "3": "\u00B3",
    "4": "\u2074",
    "5": "\u2075",
    "6": "\u2076",
    "7": "\u2077",
    "8": "\u2078",
    "9": "\u2079",
}

REALTIME_MS = 50
REALTIME_ADJUSTMENT = REALTIME_MS * 1000
DEFAULT_TICKS_LOG = [0, 1, 2, 3, 4, 5, 6]
DEFAULT_TICKS_LIN = [0, 10, 100, 1000, 10000, 100000, 1000000]

<<<<<<< HEAD

=======
>>>>>>> 95a331ac
PHASORS_RESOLUTIONS = ["16", "32", "64", "128", "256", "512"]
SETTINGS_PHASORS_RESOLUTION = "phasors_resolution"
DEFAULT_PHASORS_RESOLUTION = 2
SETTINGS_QUANTIZE_PHASORS = "quantize_phasors"
DEFAULT_QUANTIZE_PHASORS = True


READER_POPUP = "reader_popup"
READER_METADATA_POPUP = "reader_metadata_popup"

SETTINGS_ACQUIRE_READ_MODE = "acquire_read_mode"
DEFAULT_ACQUIRE_READ_MODE = "acquire"
ACQUIRE_BUTTON = "acquire_button"
READ_BUTTON = "read_button"


READER_DATA = {
    "spectroscopy": {
        "files": {"spectroscopy": ""},
        "plots": [],
        "metadata": {},
        "data": {},
    },
    "phasors": {
        "files": {"spectroscopy": "", "phasors": ""},
        "spectroscopy_metadata": {},
        "phasors_metadata": {},
        "plots": [],
        "metadata": {},
        "data": {"phasors_data": {}, "spectroscopy_data": {}},
    },
    "fitting": {"files": {"fitting": ""}, "plots": [], "metadata": {}, "data": {}},
}

DEFAULT_READER_DATA = deepcopy(READER_DATA)


INTENSITY_LINES = {
            TAB_SPECTROSCOPY: {},
            TAB_FITTING: {}
        }

DEFAULT_INTENSITY_LINES = deepcopy(INTENSITY_LINES)
DECAY_CURVES =  {
            TAB_SPECTROSCOPY: {},
            TAB_PHASORS: {},
            TAB_FITTING: {},
        }
DEFAULT_DECAY_CURVES = deepcopy(DECAY_CURVES)
CACHED_DECAY_VALUES =  {
            TAB_SPECTROSCOPY: {},
            TAB_FITTING: {},
        }
DEFAULT_CACHED_DECAY_VALUES = deepcopy(CACHED_DECAY_VALUES)<|MERGE_RESOLUTION|>--- conflicted
+++ resolved
@@ -82,10 +82,7 @@
 DEFAULT_TICKS_LOG = [0, 1, 2, 3, 4, 5, 6]
 DEFAULT_TICKS_LIN = [0, 10, 100, 1000, 10000, 100000, 1000000]
 
-<<<<<<< HEAD
 
-=======
->>>>>>> 95a331ac
 PHASORS_RESOLUTIONS = ["16", "32", "64", "128", "256", "512"]
 SETTINGS_PHASORS_RESOLUTION = "phasors_resolution"
 DEFAULT_PHASORS_RESOLUTION = 2
@@ -104,20 +101,22 @@
 
 READER_DATA = {
     "spectroscopy": {
-        "files": {"spectroscopy": ""},
+        "files": {"spectroscopy": "", "laserblood_metadata": ""},
         "plots": [],
         "metadata": {},
+        "laserblood_metadata": {},
         "data": {},
     },
     "phasors": {
-        "files": {"spectroscopy": "", "phasors": ""},
+        "files": {"spectroscopy": "", "phasors": "", "laserblood_metadata": ""},
         "spectroscopy_metadata": {},
         "phasors_metadata": {},
         "plots": [],
         "metadata": {},
+        "laserblood_metadata": {},
         "data": {"phasors_data": {}, "spectroscopy_data": {}},
     },
-    "fitting": {"files": {"fitting": ""}, "plots": [], "metadata": {}, "data": {}},
+    "fitting": {"files": {"fitting": "", "laserblood_metadata": ""}, "plots": [], "metadata": {}, "data": {"fitting_data": {}, "spectroscopy_data": {}}  } ,
 }
 
 DEFAULT_READER_DATA = deepcopy(READER_DATA)
