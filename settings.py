--- conflicted
+++ resolved
@@ -117,16 +117,7 @@
         "laserblood_metadata": {},
         "data": {"phasors_data": {}, "spectroscopy_data": {}},
     },
-<<<<<<< HEAD
     "fitting": {"files": {"fitting": "", "laserblood_metadata": ""}, "plots": [], "metadata": {}, "data": {"fitting_data": {}, "spectroscopy_data": {}}  } ,
-=======
-    "fitting": {
-        "files": {"fitting": ""},
-        "plots": [],
-        "metadata": {},
-        "data": {"fitting_data": {}, "spectroscopy_data": {}},
-    },
->>>>>>> de0cffb7
 }
 
 DEFAULT_READER_DATA = deepcopy(READER_DATA)
@@ -141,8 +132,8 @@
     TAB_FITTING: {},
 }
 DEFAULT_DECAY_CURVES = deepcopy(DECAY_CURVES)
-CACHED_DECAY_VALUES = {
-    TAB_SPECTROSCOPY: {},
-    TAB_FITTING: {},
-}
+CACHED_DECAY_VALUES =  {
+            TAB_SPECTROSCOPY: {},
+            TAB_FITTING: {},
+        }
 DEFAULT_CACHED_DECAY_VALUES = deepcopy(CACHED_DECAY_VALUES)