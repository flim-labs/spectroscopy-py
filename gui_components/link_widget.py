--- conflicted
+++ resolved
@@ -26,13 +26,8 @@
         self.link = link
 
         if icon_filename:
-<<<<<<< HEAD
             original_icon_pixmap = QPixmap(icon_filename).scaled(icon_dimensions, icon_dimensions, Qt.KeepAspectRatio,
                                                              Qt.SmoothTransformation)
-=======
-            icon_path = os.path.join(project_root, 'assets', icon_filename)
-            original_icon_pixmap = QPixmap(icon_path).scaled(icon_dimensions, icon_dimensions,Qt.AspectRatioMode.KeepAspectRatio)
->>>>>>> 025bb6d4
             self.link_label.setPixmap(original_icon_pixmap)
  
 
