<<<<<<< HEAD
=======
from copy import deepcopy
>>>>>>> 95a331ac
from functools import partial
import json
import os
import queue
import sys
import time
from math import floor, log

import flim_labs
import numpy as np
import pyqtgraph as pg
from PyQt6.QtCore import QTimer, QSettings, QSize, Qt, QEvent
from PyQt6.QtGui import QPixmap, QFont, QIcon
from PyQt6.QtWidgets import (
    QApplication,
    QWidget,
    QVBoxLayout,
    QGridLayout,
    QHBoxLayout,
    QLayout,
    QLabel,
    QSizePolicy,
    QPushButton,
    QDialog,
    QMessageBox,
    QFileDialog,
)

from components.box_message import BoxMessage
<<<<<<< HEAD
from components.buttons import CollapseButton
=======
from components.buttons import CollapseButton, ReadAcquireModeButton
>>>>>>> 95a331ac
from components.export_data import ExportData
from components.fancy_checkbox import FancyButton
from components.fitting_config_popup import FittingDecayConfigPopup
from components.gradient_text import GradientText
from components.gui_styles import GUIStyles
from components.helpers import format_size
from components.input_number_control import InputNumberControl, InputFloatControl
<<<<<<< HEAD
from components.laserblood_metadata_popup import LaserbloodMetadataPopup
from components.layout_utilities import draw_layout_separator
=======
from components.layout_utilities import draw_layout_separator, hide_layout, show_layout
>>>>>>> 95a331ac
from components.lin_log_control import SpectroscopyLinLogControl
from components.link_widget import LinkWidget
from components.logo_utilities import OverlayWidget, TitlebarIcon
from components.plots_config import PlotsConfigPopup
from components.read_data import (
    ReadData,
    ReadDataControls,
    ReaderMetadataPopup,
    ReaderPopup,
)
from components.resource_path import resource_path
from components.select_control import SelectControl
from components.spectroscopy_curve_time_shift import SpectroscopyTimeShift
from components.switch_control import SwitchControl
from settings import *
from laserblood_settings import *

current_path = os.path.dirname(os.path.abspath(__file__))
project_root = os.path.abspath(os.path.join(current_path))


class SpectroscopyWindow(QWidget):
    def __init__(self):
        super().__init__()
        self.reader_data = READER_DATA
        self.update_plots_enabled = False
        self.settings = self.init_settings()
        self.widgets = {}
        self.channel_checkboxes = []
        self.sync_buttons = []
        self.control_inputs = {}
        self.mode = MODE_STOPPED
        self.tab_selected = TAB_SPECTROSCOPY
        self.reference_file = None
        self.overlay2 = None
        self.acquisition_stopped = False
        self.intensities_widgets = {}
        self.intensity_lines = INTENSITY_LINES
        self.phasors_charts = {}
        self.phasors_widgets = {}
        self.phasors_coords = {}
        self.phasors_colorbars = {}
        self.phasors_legends = {}
        self.phasors_clusters_center = {}
        self.phasors_crosshairs = {}
        self.quantization_images = {}
        self.cps_widgets = {}
        self.cps_counts = {}
        self.decay_curves = DECAY_CURVES
        self.decay_widgets = {}
<<<<<<< HEAD
        self.displayed_cps = {}
        self.cached_decay_values = {}
        self.cached_decay_x_values = np.array([])
=======
        self.cached_decay_values = CACHED_DECAY_VALUES
>>>>>>> 95a331ac
        self.spectroscopy_axis_x = np.arange(1)
        self.lin_log_switches = {}
        default_time_shifts = self.settings.value(
            SETTINGS_TIME_SHIFTS, DEFAULT_TIME_SHIFTS
        )
        self.time_shifts = (
            {int(key): value for key, value in json.loads(default_time_shifts).items()}
            if default_time_shifts is not None
            else {}
        )
        default_lin_log_mode = self.settings.value(
            SETTINGS_LIN_LOG_MODE, DEFAULT_LIN_LOG_MODE
        )
        self.lin_log_mode = (
            {int(key): value for key, value in json.loads(default_lin_log_mode).items()}
            if default_lin_log_mode is not None
            else {}
        )
        self.decay_curves_queue = queue.Queue()
        self.harmonic_selector_value = int(
            self.settings.value(SETTINGS_HARMONIC, SETTINGS_HARMONIC_DEFAULT)
        )
        self.cached_time_span_seconds = 3
        self.selected_channels = []
        default_plots_to_show = self.settings.value(
            SETTINGS_PLOTS_TO_SHOW, DEFAULT_PLOTS_TO_SHOW
        )
        self.plots_to_show = (
            json.loads(default_plots_to_show)
            if default_plots_to_show is not None
            else []
        )
        self.plots_to_show_already_appear = False
        self.selected_sync = self.settings.value(SETTINGS_SYNC, DEFAULT_SYNC)
        self.sync_in_frequency_mhz = float(
            self.settings.value(
                SETTINGS_SYNC_IN_FREQUENCY_MHZ, DEFAULT_SYNC_IN_FREQUENCY_MHZ
            )
        )
        self.write_data = True
        write_data_gui = self.settings.value(SETTINGS_WRITE_DATA, DEFAULT_WRITE_DATA)
        self.write_data_gui = write_data_gui == "true" or write_data_gui == True
        self.show_bin_file_size_helper = self.write_data_gui
        self.bin_file_size = ""
        self.bin_file_size_label = QLabel("")
<<<<<<< HEAD

=======
        self.acquire_read_mode = self.settings.value(
            SETTINGS_ACQUIRE_READ_MODE, DEFAULT_ACQUIRE_READ_MODE
        )
>>>>>>> 95a331ac
        self.harmonic_selector_shown = False
        quantized_phasors = self.settings.value(
            SETTINGS_QUANTIZE_PHASORS, DEFAULT_QUANTIZE_PHASORS
        )
        self.quantized_phasors = (
            quantized_phasors == "true" or quantized_phasors == True
        )
        self.phasors_resolution = int(
            self.settings.value(SETTINGS_PHASORS_RESOLUTION, DEFAULT_PHASORS_RESOLUTION)
        )
        self.get_selected_channels_from_settings()
        (self.top_bar, self.grid_layout) = self.init_ui()
        self.on_tab_selected(TAB_SPECTROSCOPY)
        # self.update_sync_in_button()
        self.generate_plots()
        self.all_phasors_points = self.get_empty_phasors_points()
        self.overlay = OverlayWidget(self)
        self.installEventFilter(self)
        self.pull_from_queue_timer = QTimer()
        self.pull_from_queue_timer.timeout.connect(self.pull_from_queue)
        self.fitting_config_popup = None
        self.calc_exported_file_size()
        self.phasors_harmonic_selected = 1
<<<<<<< HEAD
        ## LASERBLOOD METADATA
        self.laserblood_settings = json.loads(
            self.settings.value(METADATA_LASERBLOOD_KEY, LASERBLOOD_METADATA_JSON)
        )
        self.laserblood_laser_type = self.settings.value(
            SETTINGS_LASER_TYPE, DEFAULT_LASER_TYPE
        )
        self.laserblood_filter_type = self.settings.value(
            SETTINGS_FILTER_TYPE, DEFAULT_FILTER_TYPE
        )
        self.laserblood_new_added_inputs = json.loads(
            self.settings.value(
                NEW_ADDED_LASERBLOOD_INPUTS_KEY, NEW_ADDED_LASERBLOOD_INPUTS_JSON
            )
        )
        self.laserblood_widgets = {}
        
=======
        ReadDataControls.handle_widgets_visibility(
            self, self.acquire_read_mode == "read"
        )
        self.toggle_intensities_widgets_visibility()
        self.refresh_reader_popup_plots = False
>>>>>>> 95a331ac

    @staticmethod
    def get_empty_phasors_points():
        empty = []
        for i in range(8):
            empty.append({1: [], 2: [], 3: [], 4: []})
        return empty

    def init_ui(self):
        self.setWindowTitle(
            "FlimLabs - SPECTROSCOPY v" + VERSION + " - API v" + flim_labs.get_version()
        )
        TitlebarIcon.setup(self)
        GUIStyles.customize_theme(self)
        main_layout = QVBoxLayout()
        top_bar = self.create_top_bar()
        main_layout.addWidget(top_bar, 0, Qt.AlignmentFlag.AlignTop)
        grid_layout = QGridLayout()
        main_layout.addLayout(grid_layout)
        main_layout.setAlignment(Qt.AlignmentFlag.AlignTop)
        self.setLayout(main_layout)
        self.resize(
            self.settings.value("size", QSize(APP_DEFAULT_WIDTH, APP_DEFAULT_HEIGHT))
        )
        self.move(
            self.settings.value(
                "pos",
                QApplication.primaryScreen().geometry().center()
                - self.frameGeometry().center(),
            )
        )
        return top_bar, grid_layout

    @staticmethod
    def init_settings():
        settings = QSettings("settings.ini", QSettings.Format.IniFormat)
        return settings

    def create_top_bar(self):
        top_bar = QVBoxLayout()
        top_bar.setContentsMargins(0, 0, 0, 0)
        top_bar.setAlignment(Qt.AlignmentFlag.AlignTop)
        top_collapsible_widget = QWidget()
        top_collapsible_layout = QVBoxLayout()
        top_collapsible_layout.setContentsMargins(0, 0, 0, 0)
        top_collapsible_layout.setSpacing(0)
        self.widgets[TOP_COLLAPSIBLE_WIDGET] = top_collapsible_widget
        top_bar_header = QHBoxLayout()
        top_bar_header.addSpacing(10)
        top_bar_header.addLayout(self.create_logo_and_title())
        # add hlayout
        tabs_layout = QHBoxLayout()
        # set height of parent
        tabs_layout.setContentsMargins(0, 0, 0, 0)
        # no spacing
        tabs_layout.setSpacing(0)
        self.control_inputs[TAB_SPECTROSCOPY] = QPushButton("SPECTROSCOPY")
        self.control_inputs[TAB_SPECTROSCOPY].setFlat(True)
        self.control_inputs[TAB_SPECTROSCOPY].setSizePolicy(
            QSizePolicy.Policy.Preferred, QSizePolicy.Policy.Preferred
        )
        self.control_inputs[TAB_SPECTROSCOPY].setCursor(
            Qt.CursorShape.PointingHandCursor
        )
        self.control_inputs[TAB_SPECTROSCOPY].setCheckable(True)
        GUIStyles.set_config_btn_style(self.control_inputs[TAB_SPECTROSCOPY])
        self.control_inputs[TAB_SPECTROSCOPY].setChecked(True)
        self.control_inputs[TAB_SPECTROSCOPY].clicked.connect(
            lambda: self.on_tab_selected(TAB_SPECTROSCOPY)
        )
        tabs_layout.addWidget(self.control_inputs[TAB_SPECTROSCOPY])
        self.control_inputs[TAB_PHASORS] = QPushButton("PHASORS")
        self.control_inputs[TAB_PHASORS].setFlat(True)
        self.control_inputs[TAB_PHASORS].setSizePolicy(
            QSizePolicy.Policy.Preferred, QSizePolicy.Policy.Preferred
        )
        self.control_inputs[TAB_PHASORS].setCursor(Qt.CursorShape.PointingHandCursor)
        self.control_inputs[TAB_PHASORS].setCheckable(True)
        GUIStyles.set_config_btn_style(self.control_inputs[TAB_PHASORS])
        self.control_inputs[TAB_PHASORS].clicked.connect(
            lambda: self.on_tab_selected(TAB_PHASORS)
        )
        tabs_layout.addWidget(self.control_inputs[TAB_PHASORS])
        self.control_inputs[TAB_FITTING] = QPushButton("FITTING")
        self.control_inputs[TAB_FITTING].setFlat(True)
        self.control_inputs[TAB_FITTING].setSizePolicy(
            QSizePolicy.Policy.Preferred, QSizePolicy.Policy.Preferred
        )
        self.control_inputs[TAB_FITTING].setCursor(Qt.CursorShape.PointingHandCursor)
        self.control_inputs[TAB_FITTING].setCheckable(True)
        GUIStyles.set_config_btn_style(self.control_inputs[TAB_FITTING])
        self.control_inputs[TAB_FITTING].clicked.connect(
            lambda: self.on_tab_selected(TAB_FITTING)
        )
        tabs_layout.addWidget(self.control_inputs[TAB_FITTING])
        top_bar_header.addLayout(tabs_layout)
        top_bar_header.addStretch(1)
<<<<<<< HEAD
        # LASERBLOOD METADATA
        laserblood_metadata_btn = QPushButton(" METADATA")
        laserblood_metadata_btn.setIcon(
            QIcon(resource_path("assets/laserblood-logo.png"))
        )
        laserblood_metadata_btn.setIconSize(QSize(50, 100))
        laserblood_metadata_btn.setFixedWidth(160)
        laserblood_metadata_btn.setFixedHeight(45)
        laserblood_metadata_btn.setStyleSheet(
            "font-family: Montserrat; font-weight: bold; background-color: white; color: #014E9C; padding: 0 14px;"
        )
        laserblood_metadata_btn.setCursor(Qt.CursorShape.PointingHandCursor)
        laserblood_metadata_btn.clicked.connect(self.open_laserblood_metadata_popup)
        top_bar_header.addWidget(laserblood_metadata_btn)
=======
        # ACQUIRE/READ MODE
        read_acquire_button_row = ReadAcquireModeButton(self)
        top_bar_header.addWidget(read_acquire_button_row)
        top_bar_header.addSpacing(10)

>>>>>>> 95a331ac
        info_link_widget, export_data_control = self.create_export_data_input()
        file_size_info_layout = self.create_file_size_info_row()
        top_bar_header.addWidget(info_link_widget)
        top_bar_header.addLayout(export_data_control)
        export_data_control.addSpacing(10)
        top_bar_header.addLayout(file_size_info_layout)
        top_bar_header.addSpacing(10)
        top_bar.addLayout(top_bar_header)
        channels_widget = QWidget()
        sync_buttons_widget = QWidget()
        channels_widget.setLayout(self.create_channel_selector())
        sync_buttons_widget.setLayout(self.create_sync_buttons())
        top_collapsible_layout.addWidget(channels_widget, 0, Qt.AlignmentFlag.AlignTop)
        top_collapsible_layout.addWidget(
            sync_buttons_widget, 0, Qt.AlignmentFlag.AlignTop
        )
        top_collapsible_widget.setLayout(top_collapsible_layout)
        top_bar.addWidget(top_collapsible_widget)
        top_bar.addLayout(self.create_control_inputs())
        top_bar.addWidget(draw_layout_separator())
        top_bar.addSpacing(5)
        container = QWidget()
        container.setLayout(top_bar)
        return container

    def create_logo_and_title(self):
        row = QHBoxLayout()
        pixmap = QPixmap(
            resource_path("assets/spectroscopy-logo-white.png")
        ).scaledToWidth(40)
        ctl = QLabel(pixmap=pixmap)
        row.addWidget(ctl)
        row.addSpacing(10)
        ctl = GradientText(
            self,
            text="SPECTROSCOPY",
            colors=[(0.7, "#1E90FF"), (1.0, PALETTE_RED_1)],
            stylesheet=GUIStyles.set_main_title_style(),
        )
        ctl.setAlignment(Qt.AlignmentFlag.AlignCenter)
        row.addWidget(ctl)
        ctl = QWidget()
        ctl.setSizePolicy(QSizePolicy.Policy.Expanding, QSizePolicy.Policy.Preferred)
        row.addWidget(ctl)
        return row

    def create_export_data_input(self):
        export_data_active = self.write_data_gui
        # Link to export data documentation
        info_link_widget = LinkWidget(
            icon_filename=resource_path("assets/info-icon.png"),
            link="https://flim-labs.github.io/spectroscopy-py/v1.0/#gui-usage",
        )
        info_link_widget.setCursor(Qt.CursorShape.PointingHandCursor)
        info_link_widget.show()
        # Export data switch control
        export_data_control = QHBoxLayout()
        export_data_label = QLabel("Export data:")
        inp = SwitchControl(
            active_color=PALETTE_BLUE_1, width=70, height=30, checked=export_data_active
        )
        inp.toggled.connect(self.on_export_data_changed)
<<<<<<< HEAD

=======
>>>>>>> 95a331ac
        export_data_control.addWidget(export_data_label)
        export_data_control.addSpacing(8)
        export_data_control.addWidget(inp)
        export_data_control.addSpacing(8)
        return info_link_widget, export_data_control

    def create_file_size_info_row(self):
        export_data_active = self.write_data_gui
        file_size_info_layout = QHBoxLayout()
        self.bin_file_size_label.setText("File size: " + str(self.bin_file_size))
        self.bin_file_size_label.setStyleSheet("QLabel { color : #f8f8f8; }")
        file_size_info_layout.addWidget(self.bin_file_size_label)
        (
            self.bin_file_size_label.show()
            if export_data_active
            else self.bin_file_size_label.hide()
        )
        return file_size_info_layout

    def create_control_inputs(self):
        controls_row = QHBoxLayout()
        controls_row.setContentsMargins(0, 10, 0, 0)
        controls_row.addSpacing(10)
        _, inp = InputNumberControl.setup(
            "Bin width (µs):",
            1000,
            1000000,
            int(self.settings.value(SETTINGS_BIN_WIDTH, DEFAULT_BIN_WIDTH)),
            controls_row,
            self.on_bin_width_change,
        )
        inp.setStyleSheet(GUIStyles.set_input_number_style())
        self.control_inputs[SETTINGS_BIN_WIDTH] = inp
        _, inp = InputNumberControl.setup(
            "Time span (s):",
            1,
            300,
            int(self.settings.value(SETTINGS_TIME_SPAN, DEFAULT_TIME_SPAN)),
            controls_row,
            self.on_time_span_change,
        )
        inp.setStyleSheet(GUIStyles.set_input_number_style())
        self.control_inputs[SETTINGS_TIME_SPAN] = inp
        switch_control = QVBoxLayout()
        inp = SwitchControl(
            active_color="#11468F",
            checked=self.settings.value(SETTINGS_FREE_RUNNING, DEFAULT_FREE_RUNNING)
            == "true",
        )
        inp.toggled.connect(self.on_free_running_changed)
        switch_control.addWidget(QLabel("Free running:"))
        switch_control.addSpacing(8)
        switch_control.addWidget(inp)
        controls_row.addLayout(switch_control)
        controls_row.addSpacing(20)
        self.control_inputs[SETTINGS_FREE_RUNNING] = inp
        _, inp = InputNumberControl.setup(
            "Acquisition time (s):",
            1,
            1800,
            int(
                self.settings.value(SETTINGS_ACQUISITION_TIME, DEFAULT_ACQUISITION_TIME)
            ),
            controls_row,
            self.on_acquisition_time_change,
        )
        inp.setStyleSheet(GUIStyles.set_input_number_style())
        self.control_inputs[SETTINGS_ACQUISITION_TIME] = inp
        self.on_free_running_changed(
            self.settings.value(SETTINGS_FREE_RUNNING, DEFAULT_FREE_RUNNING) == "true"
        )

        # QUANTIZE PHASORS
        quantize_phasors_switch_control = QVBoxLayout()
        inp_quantize = SwitchControl(
            active_color="#11468F",
            checked=self.quantized_phasors,
        )
        inp_quantize.toggled.connect(self.on_quantize_phasors_changed)
        self.control_inputs[SETTINGS_QUANTIZE_PHASORS] = inp_quantize
        quantize_phasors_switch_control.addWidget(QLabel("Quantize Phasors:"))
        quantize_phasors_switch_control.addSpacing(8)
        quantize_phasors_switch_control.addWidget(inp_quantize)
        self.control_inputs["quantize_phasors_container"] = (
            quantize_phasors_switch_control
        )
        (
            show_layout(quantize_phasors_switch_control)
            if self.tab_selected == TAB_PHASORS
            else hide_layout(quantize_phasors_switch_control)
        )
        controls_row.addLayout(quantize_phasors_switch_control)
        controls_row.addSpacing(20)

        # PHASORS RESOLUTION
        phasors_resolution_container, inp, __, container  = SelectControl.setup(
            "Squares:",
            self.phasors_resolution,
            controls_row,
            PHASORS_RESOLUTIONS,
            self.on_phasors_resolution_changed,
            width=70,
        )
        inp.setStyleSheet(GUIStyles.set_input_select_style())
        (
            show_layout(phasors_resolution_container)
            if (self.tab_selected == TAB_PHASORS and self.quantized_phasors)
            else hide_layout(phasors_resolution_container)
        )
        self.control_inputs[SETTINGS_PHASORS_RESOLUTION] = inp
        self.control_inputs["phasors_resolution_container"] = (
            phasors_resolution_container
        )

        _, inp, label, container  = SelectControl.setup(
            "Calibration:",
            int(
                self.settings.value(
                    SETTINGS_CALIBRATION_TYPE, DEFAULT_SETTINGS_CALIBRATION_TYPE
                )
            ),
            controls_row,
            ["None", "Phasors Ref.", "IRF"],
            self.on_calibration_change,
        )
        inp.setStyleSheet(GUIStyles.set_input_select_style())
        self.control_inputs["calibration"] = inp
        self.control_inputs["calibration_label"] = label
        label, inp = InputFloatControl.setup(
            "TAU (ns):",
            0,
            1000,
            float(self.settings.value(SETTINGS_TAU_NS, "0")),
            controls_row,
            self.on_tau_change,
        )
        inp.setStyleSheet(GUIStyles.set_input_number_style())
        self.control_inputs["tau"] = inp
        self.control_inputs["tau_label"] = label
        label, inp = InputNumberControl.setup(
            "Harmonics",
            1,
            4,
            int(self.settings.value(SETTINGS_HARMONIC, "1")),
            controls_row,
            self.on_harmonic_change,
        )
        inp.setStyleSheet(GUIStyles.set_input_number_style())
        self.control_inputs[SETTINGS_HARMONIC] = inp
        self.control_inputs[SETTINGS_HARMONIC_LABEL] = label

        spacer = QWidget()
        controls_row.addWidget(spacer, 1)

        ctl, inp, label, container  = SelectControl.setup(
            "Harmonic displayed:",
            1,
            controls_row,
            ["1", "2", "3", "4"],
            self.on_harmonic_selector_change,
        )
        inp.setStyleSheet(GUIStyles.set_input_select_style())
        self.control_inputs[HARMONIC_SELECTOR_LABEL] = label
        self.control_inputs[HARMONIC_SELECTOR] = inp
        label.hide()
        inp.hide()

        save_button = QPushButton("LOAD REFERENCE")
        save_button.setFlat(True)
        save_button.setFixedHeight(55)
        save_button.setCursor(Qt.CursorShape.PointingHandCursor)
        save_button.setHidden(True)
        save_button.clicked.connect(self.on_load_reference)
        save_button.setStyleSheet(
            """
        QPushButton {
            background-color: #1E90FF;
            color: white;
            border-radius: 5px;
            padding: 5px 12px;
            font-weight: bold;
            font-size: 16px;
        }
        """
        )
        self.control_inputs[LOAD_REF_BTN] = save_button
        controls_row.addWidget(save_button)

        export_button = QPushButton("EXPORT")
        export_button.setFlat(True)
        export_button.setSizePolicy(
            QSizePolicy.Policy.Preferred, QSizePolicy.Policy.Preferred
        )
        export_button.setCursor(Qt.CursorShape.PointingHandCursor)
        export_button.setHidden(True)
        export_button.clicked.connect(self.export_data)
        export_button.setStyleSheet(
            """
        QPushButton {
            background-color: #8d4ef2;
            color: white;
            border-radius: 5px;
            padding: 5px 10px;
            font-size: 16px;
        }
        """
        )
        self.control_inputs["export_button"] = export_button
        controls_row.addWidget(export_button)

        self.control_inputs[FIT_BTN_PLACEHOLDER] = QWidget()
        self.control_inputs[FIT_BTN_PLACEHOLDER].setLayout(QHBoxLayout())
        # if no fit button is present, it must no occupy space
        self.control_inputs[FIT_BTN_PLACEHOLDER].layout().setContentsMargins(0, 0, 0, 0)
        controls_row.addWidget(self.control_inputs[FIT_BTN_PLACEHOLDER])

        # START BUTTON
        start_button = QPushButton("START")
        start_button.setFixedWidth(150)
        start_button.setObjectName("btn")
        start_button.setFlat(True)
        start_button.setFixedHeight(55)
        start_button.setCursor(Qt.CursorShape.PointingHandCursor)
        start_button.clicked.connect(self.on_start_button_click)
        start_button.setVisible(self.acquire_read_mode == "acquire")
        self.control_inputs["start_button"] = start_button

        # BIN METADATA BUTTON
        bin_metadata_button = QPushButton()
        bin_metadata_button.setIcon(QIcon(resource_path("assets/metadata-icon.png")))
        bin_metadata_button.setIconSize(QSize(30, 30))
        bin_metadata_button.setStyleSheet("background-color: white; padding: 0 14px;")
        bin_metadata_button.setFixedHeight(55)
        bin_metadata_button.setCursor(Qt.CursorShape.PointingHandCursor)
        self.control_inputs["bin_metadata_button"] = bin_metadata_button
        bin_metadata_button.clicked.connect(self.open_reader_metadata_popup)
        bin_metadata_btn_visible = ReadDataControls.read_bin_metadata_enabled(self)
        bin_metadata_button.setVisible(bin_metadata_btn_visible)

        # READ BIN BUTTON
        read_bin_button = QPushButton("READ/PLOT")
        read_bin_button.setObjectName("btn")
        read_bin_button.setFlat(True)
        read_bin_button.setFixedHeight(55)
        read_bin_button.setCursor(Qt.CursorShape.PointingHandCursor)
        self.control_inputs["read_bin_button"] = read_bin_button
        read_bin_button.clicked.connect(self.open_reader_popup)
        read_bin_button.setVisible(self.acquire_read_mode == "read")
        self.style_start_button()

        collapse_button = CollapseButton(self.widgets[TOP_COLLAPSIBLE_WIDGET])
        controls_row.addWidget(start_button)
        controls_row.addWidget(bin_metadata_button)
        controls_row.addWidget(read_bin_button)
        controls_row.addWidget(collapse_button)
        self.widgets["collapse_button"] = collapse_button
        controls_row.addSpacing(10)
        return controls_row

    def fit_button_show(self):
        if FIT_BTN not in self.control_inputs:
            self.control_inputs[FIT_BTN] = QPushButton("FIT")
            self.control_inputs[FIT_BTN].setFlat(True)
            self.control_inputs[FIT_BTN].setFixedHeight(55)
            self.control_inputs[FIT_BTN].setCursor(Qt.CursorShape.PointingHandCursor)
            self.control_inputs[FIT_BTN].clicked.connect(self.on_fit_btn_click)
            self.control_inputs[FIT_BTN].setStyleSheet(
                """
            QPushButton {
                background-color: #8d4ef2;
                color: white;
                border-radius: 5px;
                padding: 5px 12px;
                font-weight: bold;
                font-size: 16px;
            }
            """
            )
            self.control_inputs[FIT_BTN_PLACEHOLDER].layout().addWidget(
                self.control_inputs[FIT_BTN]
            )

    def fit_button_hide(self):
        if FIT_BTN in self.control_inputs:
            self.control_inputs[FIT_BTN_PLACEHOLDER].layout().removeWidget(
                self.control_inputs[FIT_BTN]
            )
            self.control_inputs[FIT_BTN].deleteLater()
            del self.control_inputs[FIT_BTN]
            self.control_inputs[FIT_BTN_PLACEHOLDER].layout().setContentsMargins(
                0, 0, 0, 0
            )

    def style_start_button(self):
        GUIStyles.set_start_btn_style(self.control_inputs["read_bin_button"])
        if self.mode == MODE_STOPPED:
            self.control_inputs["start_button"].setText("START")
            GUIStyles.set_start_btn_style(self.control_inputs["start_button"])
        else:
            self.control_inputs["start_button"].setText("STOP")
            GUIStyles.set_stop_btn_style(self.control_inputs["start_button"])

    def on_tab_selected(self, tab_name):
        self.control_inputs[self.tab_selected].setChecked(False)
        self.tab_selected = tab_name
        self.control_inputs[self.tab_selected].setChecked(True)
<<<<<<< HEAD
        self.fit_button_hide()
  
        self.clear_plots()
        self.cached_decay_values.clear()
        self.generate_plots()

        if tab_name == TAB_SPECTROSCOPY:
            self.hide_harmonic_selector()
            self.hide_layout(self.control_inputs["phasors_resolution_container"])
            self.hide_layout(self.control_inputs["quantize_phasors_container"])
=======
        bin_metadata_btn_visible = ReadDataControls.read_bin_metadata_enabled(self)
        self.control_inputs["bin_metadata_button"].setVisible(bin_metadata_btn_visible)
        self.fit_button_hide()
        if self.acquire_read_mode == "acquire":
            self.clear_plots(deep_clear=False)
            self.generate_plots()
            self.toggle_intensities_widgets_visibility()
        else:
            ReadDataControls.plot_data_on_tab_change(self)
        if tab_name == TAB_SPECTROSCOPY:
            self.hide_harmonic_selector()
            hide_layout(self.control_inputs["phasors_resolution_container"])
            hide_layout(self.control_inputs["quantize_phasors_container"])
>>>>>>> 95a331ac
            # hide tau input
            self.control_inputs["tau_label"].hide()
            self.control_inputs["tau"].hide()
            self.control_inputs[SETTINGS_HARMONIC].hide()
            self.control_inputs[SETTINGS_HARMONIC_LABEL].hide()
            self.control_inputs["calibration"].show()
            self.control_inputs["calibration_label"].show()
            current_tau = self.settings.value(SETTINGS_TAU_NS, "0")
            self.control_inputs["tau"].setValue(float(current_tau))
            self.on_tau_change(float(current_tau))
            current_calibration = self.settings.value(
                SETTINGS_CALIBRATION_TYPE, DEFAULT_SETTINGS_CALIBRATION_TYPE
            )
            self.on_calibration_change(int(current_calibration))
            self.control_inputs[LOAD_REF_BTN].hide()
            channels_grid = self.widgets[CHANNELS_GRID]
            plot_config_btn = channels_grid.itemAt(channels_grid.count() - 1).widget()
            if plot_config_btn is not None:
                plot_config_btn.setVisible(True)
        elif tab_name == TAB_FITTING:
<<<<<<< HEAD
            self.hide_harmonic_selector()          
            self.hide_layout(self.control_inputs["phasors_resolution_container"])
            self.hide_layout(self.control_inputs["quantize_phasors_container"])
=======
            self.hide_harmonic_selector()
            hide_layout(self.control_inputs["phasors_resolution_container"])
            hide_layout(self.control_inputs["quantize_phasors_container"])
>>>>>>> 95a331ac
            self.control_inputs["tau_label"].hide()
            self.control_inputs["tau"].hide()
            self.control_inputs["calibration"].hide()
            self.control_inputs["calibration_label"].hide()
            self.control_inputs[SETTINGS_HARMONIC].hide()
            self.control_inputs[SETTINGS_HARMONIC_LABEL].hide()
            self.control_inputs[LOAD_REF_BTN].show()
            self.control_inputs[LOAD_REF_BTN].setText("LOAD IRF")
            self.control_inputs[LOAD_REF_BTN].setHidden(True)
            channels_grid = self.widgets[CHANNELS_GRID]
            plot_config_btn = channels_grid.itemAt(channels_grid.count() - 1).widget()
            if plot_config_btn is not None:
                plot_config_btn.setVisible(True)
        elif tab_name == TAB_PHASORS:
<<<<<<< HEAD
            
=======

>>>>>>> 95a331ac
            (
                show_layout(self.control_inputs["phasors_resolution_container"])
                if self.quantized_phasors
                else hide_layout(self.control_inputs["phasors_resolution_container"])
            )
<<<<<<< HEAD
            self.show_layout(self.control_inputs["quantize_phasors_container"])
=======
            show_layout(self.control_inputs["quantize_phasors_container"])
>>>>>>> 95a331ac
            self.control_inputs["tau_label"].hide()
            self.control_inputs["tau"].hide()
            self.control_inputs["calibration"].hide()
            self.control_inputs["calibration_label"].hide()
            self.control_inputs[SETTINGS_HARMONIC].hide()
            self.control_inputs[SETTINGS_HARMONIC_LABEL].hide()
            if self.acquire_read_mode == "read":
                self.control_inputs[LOAD_REF_BTN].hide()
            else:
                self.control_inputs[LOAD_REF_BTN].show()
            self.control_inputs[LOAD_REF_BTN].setText("LOAD REFERENCE")
            channels_grid = self.widgets[CHANNELS_GRID]
            self.generate_phasors_cluster_center(self.control_inputs[HARMONIC_SELECTOR].currentIndex() + 1)   
            self.generate_phasors_legend(self.control_inputs[HARMONIC_SELECTOR].currentIndex() + 1)
            if self.harmonic_selector_shown:
                if self.quantized_phasors:
                    self.quantize_phasors(
<<<<<<< HEAD
                        self.phasors_harmonic_selected, bins=int(PHASORS_RESOLUTIONS[self.phasors_resolution])
                    )
                else:
                    self.on_quantize_phasors_changed(False)    
                self.show_harmonic_selector(self.control_inputs[SETTINGS_HARMONIC].value())      
=======
                        self.control_inputs[HARMONIC_SELECTOR].currentIndex() + 1,
                        bins=int(PHASORS_RESOLUTIONS[self.phasors_resolution]),
                    )
                else:
                    self.on_quantize_phasors_changed(False)
                self.show_harmonic_selector(
                    self.control_inputs[SETTINGS_HARMONIC].value()
                )
>>>>>>> 95a331ac
            plot_config_btn = channels_grid.itemAt(channels_grid.count() - 1).widget()
            if plot_config_btn is not None:
                plot_config_btn.setVisible(False)

<<<<<<< HEAD

=======
>>>>>>> 95a331ac
    def on_start_button_click(self):
        if self.mode == MODE_STOPPED:
            self.acquisition_stopped = False
            if not (self.is_phasors()):
                self.harmonic_selector_shown = False
            self.begin_spectroscopy_experiment()
        elif self.mode == MODE_RUNNING:
            self.acquisition_stopped = True
            self.stop_spectroscopy_experiment()

    def on_fit_btn_click(self):
        data = []

        channels_shown = [
            channel
            for channel in self.plots_to_show
            if channel in self.selected_channels
        ]

        for channel, channel_index in enumerate(channels_shown):
            x, y = self.decay_curves[self.tab_selected][channel_index].getData()
            data.append(
                {
                    "x": x,
                    "y": y,
                    "title": "Channel "
                    + str(self.selected_channels[channel_index] + 1),
                }
            )

        # check if every x len is the same as y len
        if not all(len(data[0]["x"]) == len(data[i]["x"]) for i in range(1, len(data))):
            BoxMessage.setup(
                "Error",
                "Different x-axis lengths detected. Please, check the data.",
                QMessageBox.Icon.Warning,
                GUIStyles.set_msg_box_style(),
            )
            return

        self.fitting_config_popup = FittingDecayConfigPopup(self, data)
        self.fitting_config_popup.show()

    def on_tau_change(self, value):
        self.settings.setValue(SETTINGS_TAU_NS, value)

    def on_harmonic_change(self, value):
        self.settings.setValue(SETTINGS_HARMONIC, value)

    def on_load_reference(self):
        if self.tab_selected == TAB_PHASORS:
            dialog = QFileDialog()
            dialog.setAcceptMode(QFileDialog.AcceptMode.AcceptOpen)
            # extension supported: .reference.json
            dialog.setNameFilter("Reference files (*.reference.json)")
            dialog.setDefaultSuffix("reference.json")
            file_name, _ = dialog.getOpenFileName(
                self,
                "Load reference file",
                "",
                "Reference files (*.reference.json)",
                options=QFileDialog.Option.DontUseNativeDialog,
            )
            if file_name:
                self.reference_file = file_name

<<<<<<< HEAD

=======
>>>>>>> 95a331ac
    def get_free_running_state(self):
        return self.control_inputs[SETTINGS_FREE_RUNNING].isChecked()

    def on_acquisition_time_change(self, value):
        self.settings.setValue(SETTINGS_ACQUISITION_TIME, value)
        self.calc_exported_file_size()

    def on_time_span_change(self, value):
        self.settings.setValue(SETTINGS_TIME_SPAN, value)

    def on_free_running_changed(self, state):
        self.control_inputs[SETTINGS_ACQUISITION_TIME].setEnabled(not state)
        self.settings.setValue(SETTINGS_FREE_RUNNING, state)
        self.calc_exported_file_size()

    def toggle_intensities_widgets_visibility(self):
        if self.intensities_widgets:
            for _, widget in self.intensities_widgets.items():
                if widget and isinstance(widget, QWidget):
                    widget.setVisible(self.acquire_read_mode == "acquire")

    def on_bin_width_change(self, value):
        self.settings.setValue(SETTINGS_BIN_WIDTH, value)
        self.calc_exported_file_size()

    def on_connection_type_value_change(self, value):
        self.settings.setValue(SETTINGS_CONNECTION_TYPE, value)
        LaserbloodMetadataPopup.set_FPGA_firmware(self)

    def on_quantize_phasors_changed(self, value):
<<<<<<< HEAD
        frequency_mhz = self.get_frequency_mhz()
=======
        self.clear_phasors_points()
>>>>>>> 95a331ac
        harmonic_value = int(self.control_inputs[HARMONIC_SELECTOR].currentText())
        self.quantized_phasors = value
        self.settings.setValue(SETTINGS_QUANTIZE_PHASORS, value)
        container = self.control_inputs["phasors_resolution_container"]
        if value:
<<<<<<< HEAD
            self.quantize_phasors(
                harmonic_value,
                bins=int(PHASORS_RESOLUTIONS[self.phasors_resolution]),
            )
        else:
            for i, channel_index in enumerate(self.plots_to_show):
                if len(self.plots_to_show) <= len(self.all_phasors_points):
                    self.draw_points_in_phasors(
                        channel_index,
                        harmonic_value,
                        self.all_phasors_points[channel_index][
                            harmonic_value
                        ],
                    )
=======
            show_layout(container)
            bins = int(PHASORS_RESOLUTIONS[self.phasors_resolution])
            self.quantize_phasors(harmonic_value, bins)
        else:
            hide_layout(container)
            for channel_index in self.plots_to_show:
                if channel_index in self.quantization_images:
                    widget = self.phasors_widgets[channel_index]
                    widget.removeItem(self.quantization_images[channel_index])
                    del self.quantization_images[channel_index]
                if channel_index in self.phasors_colorbars:
                    widget.removeItem(self.phasors_colorbars[channel_index])
                    del self.phasors_colorbars[channel_index]
            if len(self.plots_to_show) <= len(self.all_phasors_points):
                for channel_index in self.plots_to_show:
                    points = self.all_phasors_points[channel_index][harmonic_value]
                    self.draw_points_in_phasors(channel_index, harmonic_value, points)
>>>>>>> 95a331ac

    def on_phasors_resolution_changed(self, value):
        self.phasors_resolution = int(value)
        harmonic_value = int(self.control_inputs[HARMONIC_SELECTOR].currentText())
        self.settings.setValue(SETTINGS_PHASORS_RESOLUTION, value)
        self.quantize_phasors(
            harmonic_value,
            bins=int(PHASORS_RESOLUTIONS[self.phasors_resolution]),
        )

    def on_calibration_change(self, value):
        self.settings.setValue(SETTINGS_CALIBRATION_TYPE, value)
        if value == 1:
            self.control_inputs["tau_label"].show()
            self.control_inputs["tau"].show()
            self.control_inputs[SETTINGS_HARMONIC].show()
            self.control_inputs[SETTINGS_HARMONIC_LABEL].show()
        else:
            self.control_inputs["tau_label"].hide()
            self.control_inputs["tau"].hide()
            self.control_inputs[SETTINGS_HARMONIC].hide()
            self.control_inputs[SETTINGS_HARMONIC_LABEL].hide()

    def on_export_data_changed(self, state):
        self.settings.setValue(SETTINGS_WRITE_DATA, state)
        self.write_data_gui = state
        self.bin_file_size_label.show() if state else self.bin_file_size_label.hide()
        self.calc_exported_file_size() if state else None

    def create_channel_selector(self):
        grid = QHBoxLayout()
        plots_config_btn = QPushButton(" PLOTS CONFIG")
        plots_config_btn.setIcon(QIcon(resource_path("assets/chart-icon.png")))
        GUIStyles.set_stop_btn_style(plots_config_btn)
        plots_config_btn.setFixedWidth(150)
        plots_config_btn.setFixedHeight(40)
        plots_config_btn.setCursor(Qt.CursorShape.PointingHandCursor)
        plots_config_btn.clicked.connect(self.open_plots_config_popup)
<<<<<<< HEAD
        widget_channel_type =  QWidget()
        row_channel_type = QHBoxLayout()
        row_channel_type.setContentsMargins(0,0,0,0)
        _, inp, __, container = SelectControl.setup(
=======
        widget_channel_type = QWidget()
        row_channel_type = QHBoxLayout()
        row_channel_type.setContentsMargins(0, 0, 0, 0)
        _, inp, __ = SelectControl.setup(
>>>>>>> 95a331ac
            "Channel type:",
            int(self.settings.value(SETTINGS_CONNECTION_TYPE, DEFAULT_CONNECTION_TYPE)),
            row_channel_type,
            ["USB", "SMA"],
            self.on_connection_type_value_change,
            spacing=None,
<<<<<<< HEAD
            
=======
>>>>>>> 95a331ac
        )
        inp.setFixedHeight(40)
        inp.setStyleSheet(GUIStyles.set_input_select_style())
        widget_channel_type.setLayout(row_channel_type)
        self.control_inputs["channel_type"] = inp
        grid.addWidget(widget_channel_type, alignment=Qt.AlignmentFlag.AlignBottom)
        for i in range(MAX_CHANNELS):
            ch_wrapper = QWidget()
            ch_wrapper.setObjectName(f"ch_checkbox_wrapper")
            ch_wrapper.setFixedHeight(40)
            row = QHBoxLayout()
            from components.fancy_checkbox import FancyCheckbox

            fancy_checkbox = FancyCheckbox(text=f"Channel {i + 1}")
            fancy_checkbox.setStyleSheet(GUIStyles.set_checkbox_style())
            if self.selected_channels:
                fancy_checkbox.set_checked(i in self.selected_channels)
            fancy_checkbox.toggled.connect(
                lambda checked, channel=i: self.on_channel_selected(checked, channel)
            )
            row.addWidget(fancy_checkbox)
            ch_wrapper.setLayout(row)
            ch_wrapper.setStyleSheet(GUIStyles.checkbox_wrapper_style())
            grid.addWidget(ch_wrapper, alignment=Qt.AlignmentFlag.AlignBottom)
            self.channel_checkboxes.append(fancy_checkbox)
        grid.addWidget(plots_config_btn, alignment=Qt.AlignmentFlag.AlignBottom)
        self.widgets[CHANNELS_GRID] = grid
        return grid

    def controls_set_enabled(self, enabled: bool):
        for key in self.control_inputs:
            if key != "start_button":
                widget = self.control_inputs[key]
                if isinstance(widget, QWidget):
                    widget.setEnabled(enabled)
        if "time_shift_sliders" in self.control_inputs:
            for _, widget in self.control_inputs["time_shift_sliders"].items():
                widget.setEnabled(enabled)
        if "time_shift_inputs" in self.control_inputs:
            for _, widget in self.control_inputs["time_shift_inputs"].items():
                widget.setEnabled(enabled)
        if enabled:
            self.control_inputs[SETTINGS_ACQUISITION_TIME].setEnabled(
                not self.get_free_running_state()
            )

    def top_bar_set_enabled(self, enabled: bool):
        self.sync_buttons_set_enabled(enabled)
        self.channel_selector_set_enabled(enabled)
        self.controls_set_enabled(enabled)

    def sync_buttons_set_enabled(self, enabled: bool):
        for i in range(len(self.sync_buttons)):
            self.sync_buttons[i][0].setEnabled(enabled)

    def channel_selector_set_enabled(self, enabled: bool):
        for i in range(len(self.channel_checkboxes)):
            self.channel_checkboxes[i].setEnabled(enabled)

    def on_channel_selected(self, checked: bool, channel: int):
        self.settings.setValue(SETTINGS_PLOTS_TO_SHOW, json.dumps(self.plots_to_show))
        if checked:
            if channel not in self.selected_channels:
                self.selected_channels.append(channel)
            if channel not in self.plots_to_show and len(self.plots_to_show) < 4:
                self.plots_to_show.append(channel)
        else:
            if channel in self.selected_channels:
                self.selected_channels.remove(channel)
            if channel in self.plots_to_show:
                self.plots_to_show.remove(channel)
        self.selected_channels.sort()
        self.plots_to_show.sort()
        self.settings.setValue(SETTINGS_PLOTS_TO_SHOW, json.dumps(self.plots_to_show))
        self.set_selected_channels_to_settings()
        self.clear_plots()
        self.generate_plots()
        self.calc_exported_file_size()
        LaserbloodMetadataPopup.set_FPGA_firmware(self)

    def on_sync_selected(self, sync: str):
        if self.selected_sync == sync and sync == "sync_in":
            self.start_sync_in_dialog()
            return
        self.selected_sync = sync
        self.settings.setValue(SETTINGS_SYNC, sync)
        LaserbloodMetadataPopup.set_FPGA_firmware(self)

    def start_sync_in_dialog(self):
        dialog = SyncInDialog()
        dialog.exec()
        if dialog.frequency_mhz != 0.0:
            self.sync_in_frequency_mhz = dialog.frequency_mhz
            self.settings.setValue(
                SETTINGS_SYNC_IN_FREQUENCY_MHZ, self.sync_in_frequency_mhz
            )
            self.update_sync_in_button()

    def update_sync_in_button(self):
        if self.sync_in_frequency_mhz == 0.0:
            self.sync_buttons[0][0].setText("Sync In (not detected)")
        else:
            self.sync_buttons[0][0].setText(
                f"Sync In ({self.sync_in_frequency_mhz} MHz)"
            )

    def create_sync_buttons(self):
        buttons_layout = QHBoxLayout()
        sync_in_button = FancyButton("Sync In")
        buttons_layout.addWidget(sync_in_button)
        self.sync_buttons.append((sync_in_button, "sync_in"))
        self.update_sync_in_button()
        sync_out_80_button = FancyButton("Sync Out (80MHz)")
        buttons_layout.addWidget(sync_out_80_button)
        self.sync_buttons.append((sync_out_80_button, "sync_out_80"))
        sync_out_40_button = FancyButton("Sync Out (40MHz)")
        buttons_layout.addWidget(sync_out_40_button)
        self.sync_buttons.append((sync_out_40_button, "sync_out_40"))
        sync_out_20_button = FancyButton("Sync Out (20MHz)")
        buttons_layout.addWidget(sync_out_20_button)
        self.sync_buttons.append((sync_out_20_button, "sync_out_20"))
        sync_out_10_button = FancyButton("Sync Out (10MHz)")
        buttons_layout.addWidget(sync_out_10_button)
        self.sync_buttons.append((sync_out_10_button, "sync_out_10"))
        for button, name in self.sync_buttons:

            def on_toggle(toggled_name):
                for b, n in self.sync_buttons:
                    b.set_selected(n == toggled_name)
                self.on_sync_selected(toggled_name)

            button.clicked.connect(lambda _, n=name: on_toggle(n))
            button.set_selected(self.selected_sync == name)
        self.widgets["sync_buttons_layout"] = buttons_layout
        return buttons_layout

    def initialize_intensity_plot_data(self, channel):
        if self.tab_selected in self.intensity_lines:
            if channel in self.intensity_lines[self.tab_selected]:
                x, y = self.intensity_lines[self.tab_selected][channel].getData()
                return x, y
        x = np.arange(1)
        y = x * 0
        return x, y

    def initialize_decay_curves(self, channel, frequency_mhz):
        def get_default_x():
            if frequency_mhz != 0.0:
                period = 1_000 / frequency_mhz
                return np.linspace(0, period, 256)
            return np.arange(1)

        decay_curves = self.decay_curves[self.tab_selected]
        if self.tab_selected in [TAB_SPECTROSCOPY, TAB_FITTING]:
            cached_decay_values = self.cached_decay_values[self.tab_selected]
            if channel in cached_decay_values and channel in decay_curves:
                x, _ = decay_curves[channel].getData()
                y = cached_decay_values[channel]
            else:
                x = get_default_x()
                if (
                    channel not in self.lin_log_mode
                    or self.lin_log_mode[channel] == "LIN"
                ):
                    y = x * 0
                else:
                    y = (
                        np.linspace(0, 100_000_000, 256)
                        if frequency_mhz != 0.0
                        else np.array([0])
                    )
        else:
            if channel in decay_curves:
                x, y = decay_curves[channel].getData()
            else:
                x = get_default_x()
                y = x * 0
        return x, y

    def generate_plots(self, frequency_mhz=0.0):
        self.lin_log_switches.clear()
        if len(self.plots_to_show) == 0:
            self.grid_layout.addWidget(QWidget(), 0, 0)
            return
        for i, channel in enumerate(self.plots_to_show):
            v_layout = QVBoxLayout()
            v_widget = QWidget()
            v_widget.setObjectName("chart_wrapper")
            if (
                self.tab_selected == TAB_SPECTROSCOPY
                or self.tab_selected == TAB_FITTING
            ):
                intensity_widget_wrapper = QWidget()
                h_layout = QHBoxLayout()
                label = QLabel("No CPS")
                label.setStyleSheet(
                    "QLabel { color : #285da6; font-size: 42px; font-weight: bold; background-color: transparent; padding: 8px; }"
                )
                # label.setSizePolicy(QSizePolicy.Policy.Maximum, QSizePolicy.Policy.Preferred)
                self.cps_widgets[channel] = label
                self.cps_counts[channel] = {
                    "last_time_ns": 0,
                    "last_count": 0,
                    "current_count": 0,
                }
                intensity_widget = pg.PlotWidget()
                intensity_widget.setLabel(
                    "left",
                    (
                        "AVG. Photon counts"
                        if len(self.plots_to_show) < 4
                        else "AVG. Photons"
                    ),
                    units="",
                )
                intensity_widget.setLabel("bottom", "Time", units="s")
                intensity_widget.setTitle(f"Channel {channel + 1} intensity")
                intensity_widget.setBackground("#141414")
                # remove margins
                intensity_widget.plotItem.setContentsMargins(0, 0, 0, 0)
                x, y = self.initialize_intensity_plot_data(channel)
                intensity_plot = intensity_widget.plot(x, y, pen="#1E90FF", pen_width=2)
                self.intensity_lines[self.tab_selected][channel] = intensity_plot
                h_layout.addWidget(label, stretch=1)
                if len(self.plots_to_show) == 1:
                    intensity_plot_stretch = 6
                elif len(self.plots_to_show) == 2:
                    intensity_plot_stretch = 4
                elif len(self.plots_to_show) == 3:
                    intensity_plot_stretch = 2
                else:
                    intensity_plot_stretch = 4
                h_layout.addWidget(intensity_widget, stretch=intensity_plot_stretch)
                intensity_widget_wrapper.setLayout(h_layout)
                self.intensities_widgets[channel] = intensity_widget_wrapper
                v_layout.addWidget(intensity_widget_wrapper, 2)
                # Spectroscopy
                h_decay_layout = QHBoxLayout()
                lin_log_widget = SpectroscopyLinLogControl(self, channel)
                curve_widget = pg.PlotWidget()
                curve_widget.setLabel("left", "Photon counts", units="")
                curve_widget.setLabel("bottom", "Time", units="ns")
                curve_widget.setTitle(f"Channel {channel + 1} decay")
                curve_widget.setBackground("#0a0a0a")
                x, y = self.initialize_decay_curves(channel, frequency_mhz)
                if (
                    channel not in self.lin_log_mode
                    or self.lin_log_mode[channel] == "LIN"
                ):
                    static_curve = curve_widget.plot(x, y, pen="#f72828", pen_width=2)
                else:
                    log_values, ticks, _ = (
                        SpectroscopyLinLogControl.calculate_log_ticks(y)
                    )
                    static_curve = curve_widget.plot(
                        x, log_values, pen="#f72828", pen_width=2
                    )
                    axis = curve_widget.getAxis("left")
                    curve_widget.showGrid(x=False, y=True, alpha=0.3)
                    axis.setTicks([ticks])
                    self.set_plot_y_range(curve_widget, self.lin_log_mode[channel])
                curve_widget.plotItem.getAxis("left").enableAutoSIPrefix(False)
                curve_widget.plotItem.getAxis("bottom").enableAutoSIPrefix(False)
                self.decay_curves[self.tab_selected][channel] = static_curve
                self.decay_widgets[channel] = curve_widget
                time_shift_layout = SpectroscopyTimeShift(self, channel)
                v_decay_layout = QVBoxLayout()
                v_decay_layout.addWidget(time_shift_layout)
                v_decay_layout.addWidget(curve_widget)
                h_decay_layout.addWidget(lin_log_widget, 1)
                h_decay_layout.addLayout(v_decay_layout, 11)
                v_layout.addLayout(h_decay_layout, 3)
                v_widget.setLayout(v_layout)
                self.fit_button_hide()
            elif self.tab_selected == TAB_PHASORS:
                h_layout = QHBoxLayout()
                label = QLabel("No CPS")
                label.setStyleSheet(
                    "QLabel { color : #f72828; font-size: 42px; font-weight: bold; background-color: #000000; padding: 8px; }"
                )
                # label.setSizePolicy(QSizePolicy.Policy.Maximum, QSizePolicy.Policy.Preferred)
                self.cps_widgets[channel] = label
                self.cps_counts[channel] = {
                    "last_time_ns": 0,
                    "last_count": 0,
                    "current_count": 0,
                }
                curve_widget = pg.PlotWidget()
                curve_widget.setLabel("left", "Photon counts", units="")
                curve_widget.setLabel("bottom", "Time", units="ns")
                curve_widget.setTitle(f"Channel {channel + 1} decay")
                x, y = self.initialize_decay_curves(channel, frequency_mhz)
                static_curve = curve_widget.plot(x, y, pen="#f72828", pen_width=2)
                self.decay_curves[self.tab_selected][channel] = static_curve
                self.decay_widgets[channel] = curve_widget
                h_layout.addWidget(label, stretch=1)
                h_layout.addWidget(curve_widget, stretch=1)
                v_layout.addLayout(h_layout, 1)
                # add a phasors chart
                phasors_widget = pg.PlotWidget()
                # mantain aspect ratio
                phasors_widget.setAspectLocked(True)
                phasors_widget.setLabel("left", "s", units="")
                phasors_widget.setLabel("bottom", "g", units="")
                phasors_widget.setTitle(f"Channel {channel + 1} phasors")
                phasors_widget.setCursor(Qt.CursorShape.BlankCursor)
                self.draw_semi_circle(phasors_widget)
                self.phasors_charts[channel] = phasors_widget.plot(
                    [],
                    [],
                    pen=None,
                    symbol="o",
                    symbolPen="#1E90FF",
                    symbolSize=1,
                    symbolBrush="#1E90FF",
                )
                self.phasors_widgets[channel] = phasors_widget
                v_layout.addWidget(phasors_widget, 4)
                v_widget.setLayout(v_layout)
                self.generate_coords(channel)
                # create crosshair for phasors (a circle)
                crosshair = pg.TextItem("", anchor=(0.5, 0.5), color=(30, 144, 255))
                font = QFont()
                font.setPixelSize(25)
                crosshair.setFont(font)
                phasors_widget.addItem(crosshair, ignoreBounds=True)
                self.phasors_crosshairs[channel] = crosshair
            col_length = 1
            if len(self.plots_to_show) == 2:
                col_length = 2
            elif len(self.plots_to_show) == 3:
                col_length = 3
            if len(self.plots_to_show) > 3:
                col_length = 2
            v_widget.setStyleSheet(GUIStyles.chart_wrapper_style())
            self.grid_layout.addWidget(v_widget, i // col_length, i % col_length)
            

    def calculate_phasors_points_mean(self,channel_index, harmonic):
        x = [p[0] for p in self.all_phasors_points[channel_index][harmonic]]
        y = [p[1] for p in self.all_phasors_points[channel_index][harmonic]]
        g_values = np.array(x)
        s_values = np.array(y)
        if (
                g_values.size == 0
                or s_values.size == 0
                or np.all(np.isnan(g_values))
                or np.all(np.isnan(s_values))
            ):
            return None, None
        mean_g = np.nanmean(g_values)            
        mean_s = np.nanmean(s_values)
        return mean_g, mean_s
                    

    def generate_phasors_cluster_center(self, harmonic):
        for i, channel_index in enumerate(self.plots_to_show):
            if channel_index in self.phasors_widgets:
                cluster_center_in_list = channel_index in self.phasors_clusters_center
                if cluster_center_in_list:
                    self.phasors_widgets[channel_index].removeItem(
                        self.phasors_clusters_center[channel_index]
                    )
                mean_g, mean_s = self.calculate_phasors_points_mean(channel_index, harmonic)
                if mean_g is None or mean_s is None:
                    continue
                scatter = pg.ScatterPlotItem(
                    [mean_g],
                    [mean_s],
                    size=20,
                    pen={
                        "color": "yellow",
                        "width": 4,
                    },
                    symbol="x",
                )
                self.phasors_widgets[channel_index].addItem(scatter)
                self.phasors_clusters_center[channel_index] = scatter

    def generate_phasors_legend(self, harmonic):
        for i, channel_index in enumerate(self.plots_to_show):
            if channel_index in self.phasors_widgets:
                legend_in_list = channel_index in self.phasors_legends
                if legend_in_list:
                    self.phasors_widgets[channel_index].removeItem(
                        self.phasors_legends[channel_index]
                    )
                mean_g, mean_s = self.calculate_phasors_points_mean(channel_index, harmonic)
                if mean_g is None or mean_s is None:
                    continue   
                freq_mhz = self.get_frequency_mhz() 
                tau_phi, tau_m = self.calculate_tau(mean_g, mean_s, freq_mhz, harmonic) 
                if tau_m is None:
                    legend_text = (
                        '<div style="background-color: rgba(0, 0, 0, 0.1); padding: 20px; border-radius: 4px;'
                        ' color: #FF3131; font-size: 18px; border: 1px solid white; text-align: left;">'
                        f'G (mean)={round(mean_g, 2)}; '
                        f'S (mean)={round(mean_s, 2)}; '
                        f'𝜏ϕ={round(tau_phi, 2)} ns'
                        '</div>'
                    )
                else:
                    legend_text = (
                        '<div style="background-color: rgba(0, 0, 0, 0.1);  padding: 20px; border-radius: 4px;'
                        ' color: #FF3131; font-size: 18px;  border: 1px solid white; text-align: left;">'
                        f'G (mean)={round(mean_g, 2)}; '
                        f'S (mean)={round(mean_s, 2)}; '
                        f'𝜏ϕ={round(tau_phi, 2)} ns; '
                        f'𝜏m={round(tau_m, 2)} ns'
                        '</div>'
                    )
                legend_item = pg.TextItem(html=legend_text)
                legend_item.setPos(0.1, 0)
                self.phasors_widgets[channel_index].addItem(legend_item)
                self.phasors_legends[channel_index] = legend_item          
                

    def generate_coords(self, channel_index):
        font = QFont()
        font.setPixelSize(25)
        coord_text = pg.TextItem("", anchor=(0.5, 1))
        coord_text.setFont(font)
        crosshair = pg.TextItem("", anchor=(0.5, 0.5), color=(30, 144, 255))
        font = QFont()
        font.setPixelSize(25)
        crosshair.setFont(font)
        is_in_array = len(self.phasors_crosshairs) > channel_index
        if not is_in_array:
            self.phasors_crosshairs[channel_index] = crosshair
        else:
            self.phasors_crosshairs[channel_index] = crosshair
        is_in_array = len(self.phasors_coords) > channel_index
        if not is_in_array:
            self.phasors_widgets[channel_index].sceneObj.sigMouseMoved.connect(
                lambda event, ccc=channel_index: self.on_phasors_mouse_moved(event, ccc)
            )
            self.phasors_coords[channel_index] = coord_text
        else:
            self.phasors_coords[channel_index] = coord_text
        coord_text.setZValue(1)
        crosshair.setZValue(1)
        self.phasors_widgets[channel_index].addItem(coord_text, ignoreBounds=True)
        self.phasors_widgets[channel_index].addItem(crosshair, ignoreBounds=True)
        
        
    def calculate_tau(self, g, s, freq_mhz, harmonic):
        if freq_mhz == 0.0:
            return None, None, None 
        tau_phi = (1 / (2 * np.pi * freq_mhz * harmonic)) * (s / g) * 1e3
        tau_m_component = (1 / (s**2 + g**2)) - 1
        if tau_m_component < 0:
            tau_m = None
        else:
            tau_m = (1 / (2 * np.pi * freq_mhz * harmonic)) * np.sqrt(tau_m_component) * 1e3
        return tau_phi, tau_m        

    def on_phasors_mouse_moved(self, event, channel_index):
        for i, channel in enumerate(self.phasors_coords):
            if channel != channel_index:
                self.phasors_coords[channel].setText("")
                self.phasors_crosshairs[channel].setText("")
        try:
            phasor_widget = self.phasors_widgets[channel_index]
            text = self.phasors_coords[channel_index]
            crosshair = self.phasors_crosshairs[channel_index]
        except:
            return
        mouse_point = phasor_widget.plotItem.vb.mapSceneToView(event)
        crosshair.setPos(mouse_point.x(), mouse_point.y())
        crosshair.setText(CURSOR_TEXT)
        text.setPos(mouse_point.x(), mouse_point.y())
        freq_mhz = self.get_current_frequency_mhz()
        harmonic = int(self.control_inputs[HARMONIC_SELECTOR].currentText())
        g = mouse_point.x()
        s = mouse_point.y()
        tau_phi, tau_m = self.calculate_tau(g, s, freq_mhz, harmonic)
        if tau_phi is None:
            return
        if tau_m is None:
            text.setText(f"𝜏ϕ={round(tau_phi, 2)} ns")
            text.setHtml(
                '<div style="background-color: rgba(0, 0, 0, 0.5);">{}</div>'.format(
                    f"𝜏ϕ={round(tau_phi, 2)} ns"
                )
            )
        else:
            text.setText(f"𝜏ϕ={round(tau_phi, 2)} ns; 𝜏m={round(tau_m, 2)} ns")
            text.setHtml(
                '<div style="background-color: rgba(0, 0, 0, 0.5);">{}</div>'.format(
                    f"𝜏ϕ={round(tau_phi, 2)} ns; 𝜏m={round(tau_m, 2)} ns"
                )
            )

    def draw_semi_circle(self, widget):
        x = np.linspace(0, 1, 1000)
        y = np.sqrt(0.5**2 - (x - 0.5) ** 2)
        widget.plot(x, y, pen="#1E90FF", pen_width=4)
        widget.plot([-0.1, 1.1], [0, 0], pen="#1E90FF", pen_width=4)

    def get_selected_channels_from_settings(self):
        self.selected_channels = []
        for i in range(MAX_CHANNELS):
            if self.settings.value(f"channel_{i}", "false") == "true":
                self.selected_channels.append(i)

    def set_selected_channels_to_settings(self):
        for i in range(MAX_CHANNELS):
            self.settings.setValue(f"channel_{i}", "false")
            if i in self.selected_channels:
                self.settings.setValue(f"channel_{i}", "true")

    def clear_phasors_points(self):
        for ch in self.plots_to_show:
            if ch in self.phasors_charts:
                self.phasors_charts[ch].setData([], [])

    def clear_phasors_features(self, feature):
        for ch in feature:
            if ch in self.phasors_widgets:
                self.phasors_widgets[ch].removeItem(feature[ch])

    def clear_plots(self, deep_clear=True):
        self.clear_phasors_features(self.phasors_colorbars)
        self.clear_phasors_features(self.quantization_images)
        self.clear_phasors_features(self.phasors_clusters_center)
        self.clear_phasors_features(self.phasors_legends)
        self.quantization_images.clear()
        self.phasors_colorbars.clear()
        self.phasors_clusters_center.clear()
        self.phasors_legends.clear()
        self.intensities_widgets.clear()
        self.phasors_charts.clear()
        self.phasors_widgets.clear()
        self.decay_widgets.clear()
        self.phasors_coords.clear()
        self.cps_widgets.clear()
        self.cps_counts.clear()
<<<<<<< HEAD
        self.displayed_cps.clear()
        self.intensity_lines.clear()
        self.decay_curves.clear()
        self.cached_decay_x_values = np.array([])
        if "time_shift_sliders" in self.control_inputs:
            self.control_inputs["time_shift_sliders"].clear()
        if "time_shift_inputs" in self.control_inputs:
            self.control_inputs["time_shift_inputs"].clear()
        for i in reversed(range(self.grid_layout.count())):
            widget = self.grid_layout.itemAt(i).widget()
            if widget is not None:
                widget.deleteLater()
            layout = self.grid_layout.itemAt(i).layout()
            if layout is not None:
                self.clear_layout_tree(layout)
=======
        if deep_clear:
            self.intensity_lines = deepcopy(DEFAULT_INTENSITY_LINES)
            self.decay_curves = deepcopy(DEFAULT_DECAY_CURVES)
            self.cached_decay_values = deepcopy(DEFAULT_CACHED_DECAY_VALUES)
            self.clear_phasors_points()
            for ch in self.plots_to_show:
                if self.tab_selected != TAB_PHASORS:
                    self.cached_decay_values[self.tab_selected][ch] = np.array([0])
            if "time_shift_sliders" in self.control_inputs:
                self.control_inputs["time_shift_sliders"].clear()
            if "time_shift_inputs" in self.control_inputs:
                self.control_inputs["time_shift_inputs"].clear()
            for i in reversed(range(self.grid_layout.count())):
                widget = self.grid_layout.itemAt(i).widget()
                if widget is not None:
                    widget.deleteLater()
                layout = self.grid_layout.itemAt(i).layout()
                if layout is not None:
                    self.clear_layout_tree(layout)
>>>>>>> 95a331ac

    def clear_layout_tree(self, layout: QLayout):
        if layout is not None:
            while layout.count():
                item = layout.takeAt(0)
                widget = item.widget()
                if widget is not None:
                    widget.deleteLater()
                else:
                    self.clear_layout_tree(item.layout())
            del layout

    def calc_exported_file_size(self):
        free_running = self.settings.value(SETTINGS_FREE_RUNNING, DEFAULT_FREE_RUNNING)
        acquisition_time = self.settings.value(
            SETTINGS_ACQUISITION_TIME, DEFAULT_ACQUISITION_TIME
        )
        bin_width = self.settings.value(SETTINGS_BIN_WIDTH, DEFAULT_BIN_WIDTH)
        if free_running is True or acquisition_time is None:
            file_size_MB = len(self.selected_channels) * (1000 / int(bin_width))
            self.bin_file_size = format_size(file_size_MB * 1024 * 1024)
            self.bin_file_size_label.setText(
                "File size: " + str(self.bin_file_size) + "/s"
            )
        else:
            file_size_MB = (
                int(acquisition_time)
                * len(self.selected_channels)
                * (1000 / int(bin_width))
            )
            self.bin_file_size = format_size(file_size_MB * 1024 * 1024)
            self.bin_file_size_label.setText("File size: " + str(self.bin_file_size))

    def get_current_frequency_mhz(self):
        if self.acquire_read_mode == "read":
            return ReadData.get_frequency_mhz(self)
        else:
            if self.selected_sync == "sync_in":
                frequency_mhz = self.sync_in_frequency_mhz
            else:
                frequency_mhz = int(self.selected_sync.split("_")[-1])
            return frequency_mhz

    def export_data(self):
        if not self.write_data:
            return
        dialog = QFileDialog()
        dialog.setAcceptMode(QFileDialog.AcceptMode.AcceptSave)
        dialog.setNameFilter("Binary files (*.bin)")
        dialog.setDefaultSuffix("bin")
        file_name, _ = dialog.getSaveFileName(
            self,
            "Save binary file",
            "",
            "Binary files (*.bin)",
            options=QFileDialog.Option.DontUseNativeDialog,
        )
        if file_name:
            if not file_name.endswith(".bin"):
                file_name += ".bin"
            try:
                flim_labs.export_data(file_name)
            except Exception as e:
                BoxMessage.setup(
                    "Error",
                    "Error exporting data: " + str(e),
                    QMessageBox.Icon.Warning,
                    GUIStyles.set_msg_box_style(),
                )

    def get_frequency_mhz(self):
        if self.acquire_read_mode == "read":
            return ReadData.get_frequency_mhz(self)
        else:
<<<<<<< HEAD
            frequency_mhz = int(self.selected_sync.split("_")[-1])
        return frequency_mhz
    
    def get_firmware_selected(self, frequency_mhz):    
        connection_type = self.control_inputs["channel_type"].currentText()
        if str(connection_type) == "USB":
            connection_type = "USB"
        else:
            connection_type = "SMA"
        firmware_selected = flim_labs.get_spectroscopy_firmware(
            sync="in" if self.selected_sync == "sync_in" else "out",
            frequency_mhz=frequency_mhz,
            channel=connection_type.lower(),
            channels=self.selected_channels,
            sync_connection="sma",
        )
        return firmware_selected, connection_type
    
    def get_acquisition_time(self):
        return  (
            None
            if self.get_free_running_state()
            else int(
                self.settings.value(SETTINGS_ACQUISITION_TIME, DEFAULT_ACQUISITION_TIME)
            )
        )
=======
            if self.selected_sync == "sync_in":
                frequency_mhz = self.sync_in_frequency_mhz
            else:
                frequency_mhz = int(self.selected_sync.split("_")[-1])
            return frequency_mhz
>>>>>>> 95a331ac

    def begin_spectroscopy_experiment(self):
        bin_width_micros = int(
            self.settings.value(SETTINGS_BIN_WIDTH, DEFAULT_BIN_WIDTH)
        )
        frequency_mhz = self.get_frequency_mhz()
        if frequency_mhz == 0.0:
            BoxMessage.setup(
                "Error",
                "Frequency not detected",
                QMessageBox.Icon.Warning,
                GUIStyles.set_msg_box_style(),
            )
            return
        if len(self.selected_channels) == 0:
            BoxMessage.setup(
                "Error",
                "No channels selected",
                QMessageBox.Icon.Warning,
                GUIStyles.set_msg_box_style(),
            )
            return
        if bin_width_micros < 1000:
            BoxMessage.setup(
                "Error",
                "Bin width value cannot be less than 1000μs",
                QMessageBox.Icon.Warning,
                GUIStyles.set_msg_box_style(),
            )
            return
<<<<<<< HEAD
            if not LaserbloodMetadataPopup.laserblood_metadata_valid(self):                    
                BoxMessage.setup(
                    "Error",
                    "All required Laserblood metadata must be filled before starting the acquisition. Required fields are highlighted with a red border. Fields set to 0 are highlighted with a yellow border; it's recommended to double-check them, if present. Laser type and filter type must be set",
                    QMessageBox.Icon.Warning,
                    GUIStyles.set_msg_box_style(),
                )
                return   
=======
>>>>>>> 95a331ac
        if self.tab_selected == TAB_SPECTROSCOPY or self.tab_selected == TAB_FITTING:
            open_config_plots_popup = len(self.selected_channels) > 4
            if open_config_plots_popup and not self.plots_to_show_already_appear:
                popup = PlotsConfigPopup(self, start_acquisition=True)
                popup.show()
                self.plots_to_show_already_appear = True
                return
        self.clear_plots()
        self.generate_plots(frequency_mhz)
<<<<<<< HEAD
        acquisition_time = self.get_acquisition_time()
        acquisition_time_millis = f"{acquisition_time * 1000} ms" if acquisition_time is not None else "Free running"
        firmware_selected, connection_type = self.get_firmware_selected(frequency_mhz)
=======
        acquisition_time_millis = (
            None
            if self.get_free_running_state()
            else int(
                self.settings.value(SETTINGS_ACQUISITION_TIME, DEFAULT_ACQUISITION_TIME)
            )
            * 1000
        )
        connection_type = self.control_inputs["channel_type"].currentText()
        if str(connection_type) == "USB":
            connection_type = "USB"
        else:
            connection_type = "SMA"
        firmware_selected = flim_labs.get_spectroscopy_firmware(
            sync="in" if self.selected_sync == "sync_in" else "out",
            frequency_mhz=frequency_mhz,
            channel=connection_type.lower(),
            channels=self.selected_channels,
            sync_connection="sma",
        )
>>>>>>> 95a331ac
        self.harmonic_selector_value = self.control_inputs[SETTINGS_HARMONIC].value()
        if self.tab_selected == TAB_PHASORS:
            self.control_inputs[HARMONIC_SELECTOR].blockSignals(True)
            self.control_inputs[HARMONIC_SELECTOR].setCurrentIndex(0)
            self.control_inputs[HARMONIC_SELECTOR].blockSignals(False)
        if self.tab_selected == TAB_SPECTROSCOPY:
<<<<<<< HEAD
            self.phasors_harmonic_selected = 1    
        
=======
            self.phasors_harmonic_selected = 1

>>>>>>> 95a331ac
        print(f"Firmware selected: {firmware_selected}")
        print(f"Connection type: {connection_type}")
        print(f"Frequency: {frequency_mhz} Mhz")
        print(f"Selected channels: {self.selected_channels}")
        print(f"Acquisition time: {acquisition_time_millis} ms")
        print(f"Bin width: {bin_width_micros} µs")
        print(f"Free running: {self.get_free_running_state()}")
        print(f"Tau: {self.settings.value(SETTINGS_TAU_NS, '0')} ns")
        print(f"Reference file: {self.reference_file}")
        print(f"Harmonics: {self.harmonic_selector_value}")
        self.cached_time_span_seconds = float(
            self.settings.value(SETTINGS_TIME_SPAN, DEFAULT_TIME_SPAN)
        )
        if self.tab_selected == TAB_PHASORS:
            if not self.reference_file:
                BoxMessage.setup(
                    "Error",
                    "No reference file selected",
                    QMessageBox.Icon.Warning,
                    GUIStyles.set_msg_box_style(),
                )
                return
            with open(self.reference_file, "r") as f:
                reference_data = json.load(f)
                if "channels" not in reference_data:
                    BoxMessage.setup(
                        "Error",
                        "Invalid reference file (missing channels)",
                        QMessageBox.Icon.Warning,
                        GUIStyles.set_msg_box_style(),
                    )
                    return
                elif len(reference_data["channels"]) != len(self.selected_channels):
                    BoxMessage.setup(
                        "Error",
                        "Invalid reference file (channels mismatch)",
                        QMessageBox.Icon.Warning,
                        GUIStyles.set_msg_box_style(),
                    )
                    return
                if "harmonics" not in reference_data:
                    BoxMessage.setup(
                        "Error",
                        "Invalid reference file (missing harmonics)",
                        QMessageBox.Icon.Warning,
                        GUIStyles.set_msg_box_style(),
                    )
                    return
                self.harmonic_selector_value = int(reference_data["harmonics"])
                if "curves" not in reference_data:
                    BoxMessage.setup(
                        "Error",
                        "Invalid reference file (missing curves)",
                        QMessageBox.Icon.Warning,
                        GUIStyles.set_msg_box_style(),
                    )
                    return
                elif len(reference_data["curves"]) != len(self.selected_channels):
                    return
                if "laser_period_ns" not in reference_data:
                    BoxMessage.setup(
                        "Error",
                        "Invalid reference file (missing laser period)",
                        QMessageBox.Icon.Warning,
                        GUIStyles.set_msg_box_style(),
                    )
                    return
                if "tau_ns" not in reference_data:
                    BoxMessage.setup(
                        "Error",
                        "Invalid reference file (missing tau)",
                        QMessageBox.Icon.Warning,
                        GUIStyles.set_msg_box_style(),
                    )
                    return
                if (
                    not (
                        all(
                            plot in reference_data["channels"]
                            for plot in self.plots_to_show
                        )
                    )
                ) or len(self.plots_to_show) == 0:
                    popup = PlotsConfigPopup(
                        self,
                        start_acquisition=True,
                        is_reference_loaded=True,
                        reference_channels=reference_data["channels"],
                    )
                    popup.show()
                    return
        try:
            tau_ns = (
                float(self.settings.value(SETTINGS_TAU_NS, "0"))
                if self.is_reference_phasors()
                else None
            )
            reference_file = (
                None
                if self.tab_selected == TAB_SPECTROSCOPY
                or self.tab_selected == TAB_FITTING
                else self.reference_file
            )
            self.all_phasors_points = self.get_empty_phasors_points()
            flim_labs.start_spectroscopy(
                enabled_channels=self.selected_channels,
                bin_width_micros=bin_width_micros,
                frequency_mhz=frequency_mhz,
                firmware_file=firmware_selected,
                acquisition_time_millis=acquisition_time * 1000 if acquisition_time else None,
                tau_ns=tau_ns,
                reference_file=reference_file,
                harmonics=int(self.harmonic_selector_value),
            )
        except Exception as e:
            BoxMessage.setup(
                "Error",
                "Error starting spectroscopy: " + str(e),
                QMessageBox.Icon.Warning,
                GUIStyles.set_msg_box_style(),
            )
            return
        self.mode = MODE_RUNNING
        self.style_start_button()
        QApplication.processEvents()
        self.update_plots_enabled = True
        self.top_bar_set_enabled(False)
        SpectroscopyLinLogControl.set_lin_log_switches_enable_mode(self, False)
        # self.timer_update.start(18)
        self.pull_from_queue_timer.start(25)
        # self.pull_from_queue()

    def pull_from_queue(self):
        val = flim_labs.pull_from_queue()
        if len(val) > 0:
            for v in val:
                if v == ("end",):  # End of acquisition
                    print("Got end of acquisition, stopping")
                    self.style_start_button()
                    self.acquisition_stopped = True
                    self.stop_spectroscopy_experiment()
                    break
                if self.mode == MODE_STOPPED:
                    break
                if "sp_phasors" in v[0]:
                    channel = v[1][0]
                    harmonic = v[2][0]
                    phasors = v[3]
                    channel_index = next(
                        (item for item in self.plots_to_show if item == channel), None
                    )
                    if harmonic == 1:
                        if channel_index is not None:
                            self.draw_points_in_phasors(channel, harmonic, phasors)
                    if channel_index is not None:
                        self.all_phasors_points[channel_index][harmonic].extend(phasors)
                    continue
                try:
                    ((channel,), (time_ns,), intensities) = v
                except:
                    print(v)
                ((channel,), (time_ns,), intensities) = v
                channel_index = next(
                    (item for item in self.plots_to_show if item == channel), None
                )
                if channel_index is not None:
                    self.update_plots2(channel_index, time_ns, intensities)
                    self.update_cps(channel_index, time_ns, intensities)
                QApplication.processEvents()

    def draw_points_in_phasors(self, channel, harmonic, phasors):
        if channel in self.plots_to_show:
            x, y = self.phasors_charts[channel].getData()
            if x is None:
                x = np.array([])
                y = np.array([])
            new_x = [p[0] for p in phasors]
            new_y = [p[1] for p in phasors]
            x = np.concatenate((x, new_x))
            y = np.concatenate((y, new_y))
            self.phasors_charts[channel].setData(x, y)
            pass

    def quantize_phasors(self, harmonic, bins=64):
        for i, channel_index in enumerate(self.plots_to_show):
            x = [p[0] for p in self.all_phasors_points[channel_index][harmonic]]
            y = [p[1] for p in self.all_phasors_points[channel_index][harmonic]]
            if x is None or y is None or len(x) == 0 or len(y) == 0:
                continue
            h, xedges, yedges = np.histogram2d(
                x, y, bins=bins * 4, range=[[-2, 2], [-2, 2]]
            )
            non_zero_h = h[h > 0]
            all_zeros = len(non_zero_h) == 0
            h_min = np.min(non_zero_h)
            h_max = np.max(h)
            h = h / np.max(h)
            h[h == 0] = np.nan
            image_item = pg.ImageItem()
            image_item.setImage(h, levels=(0, 1))
            image_item.setLookupTable(
                self.create_cool_colormap().getLookupTable(0, 1.0)
            )
            image_item.setOpacity(1)
            image_item.resetTransform()
            image_item.setScale(1 / bins)
            image_item.setPos(-2, -2)
            if channel_index in self.quantization_images:
                self.phasors_widgets[channel_index].removeItem(
                    self.quantization_images[channel_index]
                )
            if channel_index in self.phasors_colorbars:
                self.phasors_widgets[channel_index].removeItem(
                    self.phasors_colorbars[channel_index]
                )
            image_item.setZValue(-1)
            self.phasors_widgets[channel_index].addItem(image_item, ignoreBounds=True)
            self.quantization_images[channel_index] = image_item
            if not all_zeros:
                self.generate_colorbar(channel_index, h_min, h_max)
            self.clear_phasors_points()

    def generate_colorbar(self, channel_index, min_value, max_value):
        colorbar = pg.GradientLegend((10, 100), (10, 100))
        colorbar.setColorMap(self.create_cool_colormap(0, 1))
        colorbar.setLabels({f"{min_value}": 0, f"{max_value}": 1})
        self.phasors_widgets[channel_index].addItem(colorbar)
        self.phasors_colorbars[channel_index] = colorbar

    def show_harmonic_selector(self, harmonics):
        if harmonics > 1:
            self.control_inputs[HARMONIC_SELECTOR].show()
            self.control_inputs[HARMONIC_SELECTOR_LABEL].show()
<<<<<<< HEAD
            selector_harmonics = [int(self.control_inputs[HARMONIC_SELECTOR].itemText(index)) for index in range(self.control_inputs[HARMONIC_SELECTOR].count())]
            if len(selector_harmonics) != self.control_inputs[SETTINGS_HARMONIC].value():
                # clear the items
                self.control_inputs[HARMONIC_SELECTOR].clear()
                for i in range(harmonics):
                    self.control_inputs[HARMONIC_SELECTOR].addItem(str(i + 1))  
                self.control_inputs[HARMONIC_SELECTOR].setCurrentIndex(self.phasors_harmonic_selected - 1)
=======
            selector_harmonics = [
                int(self.control_inputs[HARMONIC_SELECTOR].itemText(index))
                for index in range(self.control_inputs[HARMONIC_SELECTOR].count())
            ]
            if (
                len(selector_harmonics)
                != self.control_inputs[SETTINGS_HARMONIC].value()
                or self.acquire_read_mode == "read"
            ):
                # clear the items
                self.control_inputs[HARMONIC_SELECTOR].clear()
                for i in range(harmonics):
                    self.control_inputs[HARMONIC_SELECTOR].addItem(str(i + 1))
                self.control_inputs[HARMONIC_SELECTOR].setCurrentIndex(
                    self.phasors_harmonic_selected - 1
                )
>>>>>>> 95a331ac

    def hide_harmonic_selector(self):
        self.control_inputs[HARMONIC_SELECTOR].hide()
        self.control_inputs[HARMONIC_SELECTOR_LABEL].hide()

    @staticmethod
    def create_hot_colormap():
        # Create the color stops from black to red to yellow to white
        pos = np.array([0.0, 0.33, 0.67, 1.0])
        color = np.array(
            [
                [0, 0, 0, 255],  # Black
                [255, 0, 0, 255],  # Red
                [255, 255, 0, 255],  # Yellow
                [255, 255, 255, 255],  # White
            ],
            dtype=np.ubyte,
        )
        cmap = pg.ColorMap(pos, color)
        return cmap

    def create_cool_colormap(self, start=0.0, end=1.0):
        # Define the color stops from cyan to magenta
        pos = np.array([start, end])
        color = np.array(
            [[0, 255, 255, 255], [255, 0, 255, 255]],  # Cyan  # Magenta
            dtype=np.float32,
        )
        cmap = pg.ColorMap(pos, color)
        return cmap

    def is_reference_phasors(self):
        selected_calibration = self.settings.value(
            SETTINGS_CALIBRATION_TYPE, DEFAULT_SETTINGS_CALIBRATION_TYPE
        )
        return self.tab_selected == TAB_SPECTROSCOPY and selected_calibration == 1

    def is_phasors(self):
        return self.tab_selected == TAB_PHASORS

    def update_cps(self, channel_index, time_ns, curve):
        # check if there is channel_index'th element in cps_counts
        if not (channel_index in self.cps_counts):
            return
        cps = self.cps_counts[channel_index]
        curve_sum = np.sum(curve)
        if cps["last_time_ns"] == 0:
            cps["last_time_ns"] = time_ns
            cps["last_count"] = curve_sum
            cps["current_count"] = curve_sum
            return
        cps["current_count"] = cps["current_count"] + np.sum(curve)
        time_elapsed = time_ns - cps["last_time_ns"]
        if time_elapsed > 330_000_000:
            cps_value = (cps["current_count"] - cps["last_count"]) / (
                time_elapsed / 1_000_000_000
            )
            if not channel_index in self.displayed_cps:
                self.displayed_cps[channel_index] = [cps_value]
            else:
                self.displayed_cps[channel_index].append(cps_value)    
            self.cps_widgets[channel_index].setText(
                f"{self.humanize_number(cps_value)} CPS"
            )
            cps["last_time_ns"] = time_ns
            cps["last_count"] = cps["current_count"]

    def humanize_number(self, number):
        if number == 0:
            return "0"
        units = ["", "K", "M", "G", "T", "P"]
        k = 1000.0
        magnitude = int(floor(log(number, k)))
        return "%.2f%s" % (number / k**magnitude, units[magnitude])

    def update_intensity_plots(self, channel_index, time_ns, curve):
        bin_width_micros = int(
            self.settings.value(SETTINGS_BIN_WIDTH, DEFAULT_BIN_WIDTH)
        )
        adjustment = REALTIME_ADJUSTMENT / bin_width_micros
        curve = tuple(x / adjustment for x in curve)
        if self.tab_selected in self.intensity_lines:
            if channel_index in self.intensity_lines[self.tab_selected]:
                intensity_line = self.intensity_lines[self.tab_selected][channel_index]
                if intensity_line is not None:
                    x, y = intensity_line.getData()
                    # Initialize or append data
                    if x is None or (len(x) == 1 and x[0] == 0):
                        x = np.array([time_ns / 1_000_000_000])
                        y = np.array([np.sum(curve)])
                    else:
                        x = np.append(x, time_ns / 1_000_000_000)
                        y = np.append(y, np.sum(curve))
                    # Trim data based on time span
                    if len(x) > 2:
                        while x[-1] - x[0] > self.cached_time_span_seconds:
                            x = x[1:]
                            y = y[1:]
                    intensity_line.setData(x, y)

    def update_spectroscopy_plots(self, x, y, channel_index, decay_curve):
        time_shift = (
            0
            if channel_index not in self.time_shifts
            else self.time_shifts[channel_index]
        )
        # Handle linear/logarithmic mode
        decay_widget = self.decay_widgets[channel_index]
        if (
            channel_index not in self.lin_log_mode
            or self.lin_log_mode[channel_index] == "LIN"
        ):
            decay_widget.showGrid(x=False, y=False, alpha=0.3)
            decay_curve.setData(x, np.roll(y, time_shift))
            self.set_plot_y_range(decay_widget, "LIN")
        else:
            decay_widget.showGrid(x=False, y=True, alpha=0.3)
            sum_decay = y
            log_values, ticks, _ = SpectroscopyLinLogControl.calculate_log_ticks(
                sum_decay
            )
            decay_curve.setData(x, np.roll(log_values, time_shift))
            axis = decay_widget.getAxis("left")
            axis.setTicks([ticks])
            self.set_plot_y_range(decay_widget, self.lin_log_mode[channel_index])

    def update_plots2(self, channel_index, time_ns, curve, reader_mode=False):
        if not reader_mode:
            # Update intensity plots
            self.update_intensity_plots(channel_index, time_ns, curve)
        decay_curve = self.decay_curves[self.tab_selected][channel_index]
        if decay_curve is not None:
            if reader_mode:
                x, y = time_ns, curve
            else:
                x, y = decay_curve.getData()
                if self.tab_selected == TAB_PHASORS:
                    decay_curve.setData(x, curve + y)
                elif self.tab_selected in (TAB_SPECTROSCOPY, TAB_FITTING):
                    last_cached_decay_value = self.cached_decay_values[
                        self.tab_selected
                    ][channel_index]
                    self.cached_decay_values[self.tab_selected][channel_index] = (
                        np.array(curve) + last_cached_decay_value
                    )
                    y = self.cached_decay_values[self.tab_selected][channel_index]
            if self.tab_selected in (TAB_SPECTROSCOPY, TAB_FITTING):
                self.update_spectroscopy_plots(x, y, channel_index, decay_curve)
            else:
                decay_curve.setData(x, curve + y)
        QApplication.processEvents()
        time.sleep(0.01)

    def set_plot_y_range(self, plot, lin_log_mode):
        plot.plotItem.autoRange()
        view_range = plot.viewRange()
        _, y_max = view_range[1]
        plot.setYRange(-1, y_max, padding=0)

    def on_harmonic_selector_change(self, value):
<<<<<<< HEAD
        if not self.phasors_widgets or value < 0:
            return   
        self.harmonic_selector_value = int(value) + 1
        self.phasors_harmonic_selected = int(value) + 1
        
=======
        self.clear_phasors_points()
        if not self.phasors_widgets or value < 0:
            return
        self.harmonic_selector_value = int(value) + 1
        self.phasors_harmonic_selected = int(value) + 1

>>>>>>> 95a331ac
        if self.harmonic_selector_value >= 1 and self.quantized_phasors:
            self.quantize_phasors(
                self.harmonic_selector_value,
                bins=int(PHASORS_RESOLUTIONS[self.phasors_resolution]),
            )
        if not self.quantized_phasors:
            for i, channel_index in enumerate(self.plots_to_show):
                if len(self.plots_to_show) <= len(self.all_phasors_points):
                    self.draw_points_in_phasors(
                        channel_index,
                        self.harmonic_selector_value,
                        self.all_phasors_points[channel_index][
                            self.harmonic_selector_value
                        ],)          
        self.generate_phasors_cluster_center(self.harmonic_selector_value)    
        self.generate_phasors_legend(self.harmonic_selector_value)

    def stop_spectroscopy_experiment(self):
        print("Stopping spectroscopy")
        try:
            flim_labs.request_stop()
        except:
            pass
        self.mode = MODE_STOPPED
        self.style_start_button()
        QApplication.processEvents()
        # time.sleep(0.5)
        # self.pull_from_queue_timer.stop()
        # time.sleep(0.5)
        # self.timer_update.stop()
        # self.update_plots_enabled = False
        is_export_data_active = self.write_data_gui
        SpectroscopyLinLogControl.set_lin_log_switches_enable_mode(self, True)
        self.top_bar_set_enabled(True)
        QApplication.processEvents()
        if self.is_reference_phasors():
            # read reference file from .pid file
            with open(".pid", "r") as f:
                lines = f.readlines()
                reference_file = lines[0].split("=")[1]
            self.reference_file = reference_file
            print(f"Last reference file: {reference_file}")
        harmonic_selected = int(
            self.settings.value(SETTINGS_HARMONIC, SETTINGS_HARMONIC_DEFAULT)
        )
        if self.is_phasors():
            if self.quantized_phasors:
                self.quantize_phasors(
                    1, bins=int(PHASORS_RESOLUTIONS[self.phasors_resolution])
                )
<<<<<<< HEAD
        if is_export_data_active:        
            QTimer.singleShot(300, partial(ExportData.save_acquisition_data, self, active_tab=self.tab_selected))                   
        if harmonic_selected > 1:
            self.harmonic_selector_shown = True
        if self.tab_selected == TAB_FITTING:
            self.fit_button_show()
        LaserbloodMetadataPopup.set_FPGA_firmware(self)            
        LaserbloodMetadataPopup.set_average_CPS(self.displayed_cps, self)        

=======
                self.generate_phasors_cluster_center(1)   
                self.generate_phasors_legend(1)    
        if harmonic_selected > 1:
            self.harmonic_selector_shown = True
        if is_export_data_active:
            QTimer.singleShot(
                300,
                partial(
                    ExportData.save_acquisition_data, self, active_tab=self.tab_selected
                ),
            )
        if self.tab_selected == TAB_FITTING:
            self.fit_button_show()
        
>>>>>>> 95a331ac

    def open_plots_config_popup(self):
        self.popup = PlotsConfigPopup(self, start_acquisition=False)
        self.popup.show()
<<<<<<< HEAD
    
    def open_laserblood_metadata_popup(self):    
        self.popup = LaserbloodMetadataPopup(self, start_acquisition=False)
        self.popup.show()    
=======

    def open_reader_popup(self):
        self.popup = ReaderPopup(self, tab_selected=self.tab_selected)
        self.popup.show()
>>>>>>> 95a331ac

    def open_reader_metadata_popup(self):
        self.popup = ReaderMetadataPopup(self, tab_selected=self.tab_selected)
        self.popup.show()

    def closeEvent(self, event):
        self.settings.setValue("size", self.size())
        self.settings.setValue("pos", self.pos())
        if PLOTS_CONFIG_POPUP in self.widgets:
            self.widgets[PLOTS_CONFIG_POPUP].close()
<<<<<<< HEAD
        if LASERBLOOD_METADATA_POPUP in self.widgets:        
            self.widgets[LASERBLOOD_METADATA_POPUP].close()    
=======
        if READER_POPUP in self.widgets:
            self.widgets[READER_POPUP].close()
        if READER_METADATA_POPUP in self.widgets:
            self.widgets[READER_METADATA_POPUP].close()
>>>>>>> 95a331ac
        event.accept()

    def eventFilter(self, source, event):
        try:
            if event.type() in (
                QEvent.Type.Resize,
                QEvent.Type.MouseButtonPress,
                QEvent.Type.MouseButtonRelease,
            ):
                self.overlay.raise_()
                self.overlay.resize(self.size())
            return super().eventFilter(source, event)
        except:
            pass


class SyncInDialog(QDialog):
    def __init__(self):
        super().__init__()
        self.setWindowTitle("Sync In Measure Frequency")
        self.setFixedSize(300, 200)
        self.setWindowModality(Qt.WindowModality.ApplicationModal)
        self.setAttribute(Qt.WidgetAttribute.WA_DeleteOnClose)
        self.layout = QVBoxLayout()
        self.setLayout(self.layout)
        self.label = QLabel("Do you want to start to measure frequency?")
        self.layout.addWidget(self.label)
        self.label.setWordWrap(True)
        self.button_layout = QHBoxLayout()
        self.layout.addLayout(self.button_layout)
        self.no_button = QPushButton("No")
        self.no_button.clicked.connect(self.on_no_button_click)
        self.button_layout.addWidget(self.no_button)
        self.yes_button = QPushButton("Do it")
        self.yes_button.clicked.connect(self.on_yes_button_click)
        self.button_layout.addWidget(self.yes_button)
        self.frequency_mhz = 0.0
        GUIStyles.customize_theme(self)
        GUIStyles.set_fonts()

    def on_yes_button_click(self):
        self.label.setText(
            "Measuring frequency... The process can take a few seconds. Please wait. After 30 seconds, the process "
            "will be interrupted automatically."
        )
        self.yes_button.setEnabled(False)
        self.no_button.setEnabled(False)
        QApplication.processEvents()
        try:
            res = flim_labs.detect_laser_frequency()
            if res is None or res == 0.0:
                self.frequency_mhz = 0.0
                self.label.setText(
                    "Frequency not detected. Please check the connection and try again."
                )
                self.no_button.setText("Cancel")
            else:
                self.frequency_mhz = round(res, 3)
                self.label.setText(f"Frequency detected: {self.frequency_mhz} MHz")
                self.no_button.setText("Done")
        except Exception as e:
            self.frequency_mhz = 0.0
            self.label.setText("Error: " + str(e))
            self.no_button.setText("Cancel")
        self.yes_button.setEnabled(True)
        self.yes_button.setText("Retry again")
        self.no_button.setEnabled(True)

    def on_no_button_click(self):
        self.close()


if __name__ == "__main__":
    # remove .pid file if exists
    if os.path.exists(".pid"):
        os.remove(".pid")
    app = QApplication(sys.argv)
    window = SpectroscopyWindow()
    window.showMaximized()
    window.show()
    app.exec()
    window.pull_from_queue_timer.stop()
    sys.exit()<|MERGE_RESOLUTION|>--- conflicted
+++ resolved
@@ -1,20 +1,15 @@
-<<<<<<< HEAD
-=======
-from copy import deepcopy
->>>>>>> 95a331ac
+import time
 from functools import partial
 import json
 import os
 import queue
+from math import floor, log
 import sys
-import time
-from math import floor, log
-
 import flim_labs
 import numpy as np
 import pyqtgraph as pg
 from PyQt6.QtCore import QTimer, QSettings, QSize, Qt, QEvent
-from PyQt6.QtGui import QPixmap, QFont, QIcon
+from PyQt6.QtGui import QPixmap, QIcon, QFont
 from PyQt6.QtWidgets import (
     QApplication,
     QWidget,
@@ -31,11 +26,7 @@
 )
 
 from components.box_message import BoxMessage
-<<<<<<< HEAD
-from components.buttons import CollapseButton
-=======
 from components.buttons import CollapseButton, ReadAcquireModeButton
->>>>>>> 95a331ac
 from components.export_data import ExportData
 from components.fancy_checkbox import FancyButton
 from components.fitting_config_popup import FittingDecayConfigPopup
@@ -43,12 +34,8 @@
 from components.gui_styles import GUIStyles
 from components.helpers import format_size
 from components.input_number_control import InputNumberControl, InputFloatControl
-<<<<<<< HEAD
 from components.laserblood_metadata_popup import LaserbloodMetadataPopup
-from components.layout_utilities import draw_layout_separator
-=======
 from components.layout_utilities import draw_layout_separator, hide_layout, show_layout
->>>>>>> 95a331ac
 from components.lin_log_control import SpectroscopyLinLogControl
 from components.link_widget import LinkWidget
 from components.logo_utilities import OverlayWidget, TitlebarIcon
@@ -99,13 +86,9 @@
         self.cps_counts = {}
         self.decay_curves = DECAY_CURVES
         self.decay_widgets = {}
-<<<<<<< HEAD
         self.displayed_cps = {}
-        self.cached_decay_values = {}
         self.cached_decay_x_values = np.array([])
-=======
         self.cached_decay_values = CACHED_DECAY_VALUES
->>>>>>> 95a331ac
         self.spectroscopy_axis_x = np.arange(1)
         self.lin_log_switches = {}
         default_time_shifts = self.settings.value(
@@ -151,13 +134,10 @@
         self.show_bin_file_size_helper = self.write_data_gui
         self.bin_file_size = ""
         self.bin_file_size_label = QLabel("")
-<<<<<<< HEAD
-
-=======
+
         self.acquire_read_mode = self.settings.value(
             SETTINGS_ACQUIRE_READ_MODE, DEFAULT_ACQUIRE_READ_MODE
         )
->>>>>>> 95a331ac
         self.harmonic_selector_shown = False
         quantized_phasors = self.settings.value(
             SETTINGS_QUANTIZE_PHASORS, DEFAULT_QUANTIZE_PHASORS
@@ -181,7 +161,6 @@
         self.fitting_config_popup = None
         self.calc_exported_file_size()
         self.phasors_harmonic_selected = 1
-<<<<<<< HEAD
         ## LASERBLOOD METADATA
         self.laserblood_settings = json.loads(
             self.settings.value(METADATA_LASERBLOOD_KEY, LASERBLOOD_METADATA_JSON)
@@ -199,13 +178,11 @@
         )
         self.laserblood_widgets = {}
         
-=======
         ReadDataControls.handle_widgets_visibility(
             self, self.acquire_read_mode == "read"
         )
         self.toggle_intensities_widgets_visibility()
         self.refresh_reader_popup_plots = False
->>>>>>> 95a331ac
 
     @staticmethod
     def get_empty_phasors_points():
@@ -303,7 +280,6 @@
         tabs_layout.addWidget(self.control_inputs[TAB_FITTING])
         top_bar_header.addLayout(tabs_layout)
         top_bar_header.addStretch(1)
-<<<<<<< HEAD
         # LASERBLOOD METADATA
         laserblood_metadata_btn = QPushButton(" METADATA")
         laserblood_metadata_btn.setIcon(
@@ -318,13 +294,12 @@
         laserblood_metadata_btn.setCursor(Qt.CursorShape.PointingHandCursor)
         laserblood_metadata_btn.clicked.connect(self.open_laserblood_metadata_popup)
         top_bar_header.addWidget(laserblood_metadata_btn)
-=======
+        top_bar_header.addSpacing(10)
         # ACQUIRE/READ MODE
         read_acquire_button_row = ReadAcquireModeButton(self)
         top_bar_header.addWidget(read_acquire_button_row)
         top_bar_header.addSpacing(10)
 
->>>>>>> 95a331ac
         info_link_widget, export_data_control = self.create_export_data_input()
         file_size_info_layout = self.create_file_size_info_row()
         top_bar_header.addWidget(info_link_widget)
@@ -387,10 +362,6 @@
             active_color=PALETTE_BLUE_1, width=70, height=30, checked=export_data_active
         )
         inp.toggled.connect(self.on_export_data_changed)
-<<<<<<< HEAD
-
-=======
->>>>>>> 95a331ac
         export_data_control.addWidget(export_data_label)
         export_data_control.addSpacing(8)
         export_data_control.addWidget(inp)
@@ -697,18 +668,6 @@
         self.control_inputs[self.tab_selected].setChecked(False)
         self.tab_selected = tab_name
         self.control_inputs[self.tab_selected].setChecked(True)
-<<<<<<< HEAD
-        self.fit_button_hide()
-  
-        self.clear_plots()
-        self.cached_decay_values.clear()
-        self.generate_plots()
-
-        if tab_name == TAB_SPECTROSCOPY:
-            self.hide_harmonic_selector()
-            self.hide_layout(self.control_inputs["phasors_resolution_container"])
-            self.hide_layout(self.control_inputs["quantize_phasors_container"])
-=======
         bin_metadata_btn_visible = ReadDataControls.read_bin_metadata_enabled(self)
         self.control_inputs["bin_metadata_button"].setVisible(bin_metadata_btn_visible)
         self.fit_button_hide()
@@ -722,7 +681,6 @@
             self.hide_harmonic_selector()
             hide_layout(self.control_inputs["phasors_resolution_container"])
             hide_layout(self.control_inputs["quantize_phasors_container"])
->>>>>>> 95a331ac
             # hide tau input
             self.control_inputs["tau_label"].hide()
             self.control_inputs["tau"].hide()
@@ -743,15 +701,9 @@
             if plot_config_btn is not None:
                 plot_config_btn.setVisible(True)
         elif tab_name == TAB_FITTING:
-<<<<<<< HEAD
-            self.hide_harmonic_selector()          
-            self.hide_layout(self.control_inputs["phasors_resolution_container"])
-            self.hide_layout(self.control_inputs["quantize_phasors_container"])
-=======
             self.hide_harmonic_selector()
             hide_layout(self.control_inputs["phasors_resolution_container"])
             hide_layout(self.control_inputs["quantize_phasors_container"])
->>>>>>> 95a331ac
             self.control_inputs["tau_label"].hide()
             self.control_inputs["tau"].hide()
             self.control_inputs["calibration"].hide()
@@ -766,21 +718,12 @@
             if plot_config_btn is not None:
                 plot_config_btn.setVisible(True)
         elif tab_name == TAB_PHASORS:
-<<<<<<< HEAD
-            
-=======
-
->>>>>>> 95a331ac
             (
                 show_layout(self.control_inputs["phasors_resolution_container"])
                 if self.quantized_phasors
                 else hide_layout(self.control_inputs["phasors_resolution_container"])
             )
-<<<<<<< HEAD
-            self.show_layout(self.control_inputs["quantize_phasors_container"])
-=======
             show_layout(self.control_inputs["quantize_phasors_container"])
->>>>>>> 95a331ac
             self.control_inputs["tau_label"].hide()
             self.control_inputs["tau"].hide()
             self.control_inputs["calibration"].hide()
@@ -798,13 +741,6 @@
             if self.harmonic_selector_shown:
                 if self.quantized_phasors:
                     self.quantize_phasors(
-<<<<<<< HEAD
-                        self.phasors_harmonic_selected, bins=int(PHASORS_RESOLUTIONS[self.phasors_resolution])
-                    )
-                else:
-                    self.on_quantize_phasors_changed(False)    
-                self.show_harmonic_selector(self.control_inputs[SETTINGS_HARMONIC].value())      
-=======
                         self.control_inputs[HARMONIC_SELECTOR].currentIndex() + 1,
                         bins=int(PHASORS_RESOLUTIONS[self.phasors_resolution]),
                     )
@@ -813,15 +749,11 @@
                 self.show_harmonic_selector(
                     self.control_inputs[SETTINGS_HARMONIC].value()
                 )
->>>>>>> 95a331ac
             plot_config_btn = channels_grid.itemAt(channels_grid.count() - 1).widget()
             if plot_config_btn is not None:
                 plot_config_btn.setVisible(False)
 
-<<<<<<< HEAD
-
-=======
->>>>>>> 95a331ac
+
     def on_start_button_click(self):
         if self.mode == MODE_STOPPED:
             self.acquisition_stopped = False
@@ -834,13 +766,11 @@
 
     def on_fit_btn_click(self):
         data = []
-
         channels_shown = [
             channel
             for channel in self.plots_to_show
             if channel in self.selected_channels
         ]
-
         for channel, channel_index in enumerate(channels_shown):
             x, y = self.decay_curves[self.tab_selected][channel_index].getData()
             data.append(
@@ -848,10 +778,9 @@
                     "x": x,
                     "y": y,
                     "title": "Channel "
-                    + str(self.selected_channels[channel_index] + 1),
+                    + str(channel_index + 1),
                 }
             )
-
         # check if every x len is the same as y len
         if not all(len(data[0]["x"]) == len(data[i]["x"]) for i in range(1, len(data))):
             BoxMessage.setup(
@@ -861,7 +790,6 @@
                 GUIStyles.set_msg_box_style(),
             )
             return
-
         self.fitting_config_popup = FittingDecayConfigPopup(self, data)
         self.fitting_config_popup.show()
 
@@ -888,10 +816,7 @@
             if file_name:
                 self.reference_file = file_name
 
-<<<<<<< HEAD
-
-=======
->>>>>>> 95a331ac
+
     def get_free_running_state(self):
         return self.control_inputs[SETTINGS_FREE_RUNNING].isChecked()
 
@@ -922,32 +847,12 @@
         LaserbloodMetadataPopup.set_FPGA_firmware(self)
 
     def on_quantize_phasors_changed(self, value):
-<<<<<<< HEAD
-        frequency_mhz = self.get_frequency_mhz()
-=======
         self.clear_phasors_points()
->>>>>>> 95a331ac
         harmonic_value = int(self.control_inputs[HARMONIC_SELECTOR].currentText())
         self.quantized_phasors = value
         self.settings.setValue(SETTINGS_QUANTIZE_PHASORS, value)
         container = self.control_inputs["phasors_resolution_container"]
         if value:
-<<<<<<< HEAD
-            self.quantize_phasors(
-                harmonic_value,
-                bins=int(PHASORS_RESOLUTIONS[self.phasors_resolution]),
-            )
-        else:
-            for i, channel_index in enumerate(self.plots_to_show):
-                if len(self.plots_to_show) <= len(self.all_phasors_points):
-                    self.draw_points_in_phasors(
-                        channel_index,
-                        harmonic_value,
-                        self.all_phasors_points[channel_index][
-                            harmonic_value
-                        ],
-                    )
-=======
             show_layout(container)
             bins = int(PHASORS_RESOLUTIONS[self.phasors_resolution])
             self.quantize_phasors(harmonic_value, bins)
@@ -965,7 +870,6 @@
                 for channel_index in self.plots_to_show:
                     points = self.all_phasors_points[channel_index][harmonic_value]
                     self.draw_points_in_phasors(channel_index, harmonic_value, points)
->>>>>>> 95a331ac
 
     def on_phasors_resolution_changed(self, value):
         self.phasors_resolution = int(value)
@@ -1004,27 +908,16 @@
         plots_config_btn.setFixedHeight(40)
         plots_config_btn.setCursor(Qt.CursorShape.PointingHandCursor)
         plots_config_btn.clicked.connect(self.open_plots_config_popup)
-<<<<<<< HEAD
         widget_channel_type =  QWidget()
         row_channel_type = QHBoxLayout()
         row_channel_type.setContentsMargins(0,0,0,0)
         _, inp, __, container = SelectControl.setup(
-=======
-        widget_channel_type = QWidget()
-        row_channel_type = QHBoxLayout()
-        row_channel_type.setContentsMargins(0, 0, 0, 0)
-        _, inp, __ = SelectControl.setup(
->>>>>>> 95a331ac
             "Channel type:",
             int(self.settings.value(SETTINGS_CONNECTION_TYPE, DEFAULT_CONNECTION_TYPE)),
             row_channel_type,
             ["USB", "SMA"],
             self.on_connection_type_value_change,
-            spacing=None,
-<<<<<<< HEAD
-            
-=======
->>>>>>> 95a331ac
+            spacing=None,    
         )
         inp.setFixedHeight(40)
         inp.setStyleSheet(GUIStyles.set_input_select_style())
@@ -1150,12 +1043,10 @@
         buttons_layout.addWidget(sync_out_10_button)
         self.sync_buttons.append((sync_out_10_button, "sync_out_10"))
         for button, name in self.sync_buttons:
-
             def on_toggle(toggled_name):
                 for b, n in self.sync_buttons:
                     b.set_selected(n == toggled_name)
                 self.on_sync_selected(toggled_name)
-
             button.clicked.connect(lambda _, n=name: on_toggle(n))
             button.set_selected(self.selected_sync == name)
         self.widgets["sync_buttons_layout"] = buttons_layout
@@ -1176,7 +1067,6 @@
                 period = 1_000 / frequency_mhz
                 return np.linspace(0, period, 256)
             return np.arange(1)
-
         decay_curves = self.decay_curves[self.tab_selected]
         if self.tab_selected in [TAB_SPECTROSCOPY, TAB_FITTING]:
             cached_decay_values = self.cached_decay_values[self.tab_selected]
@@ -1417,6 +1307,8 @@
                     continue   
                 freq_mhz = self.get_frequency_mhz() 
                 tau_phi, tau_m = self.calculate_tau(mean_g, mean_s, freq_mhz, harmonic) 
+                if tau_phi is None:
+                    return
                 if tau_m is None:
                     legend_text = (
                         '<div style="background-color: rgba(0, 0, 0, 0.1); padding: 20px; border-radius: 4px;'
@@ -1471,15 +1363,15 @@
         
         
     def calculate_tau(self, g, s, freq_mhz, harmonic):
-        if freq_mhz == 0.0:
-            return None, None, None 
-        tau_phi = (1 / (2 * np.pi * freq_mhz * harmonic)) * (s / g) * 1e3
-        tau_m_component = (1 / (s**2 + g**2)) - 1
-        if tau_m_component < 0:
-            tau_m = None
-        else:
-            tau_m = (1 / (2 * np.pi * freq_mhz * harmonic)) * np.sqrt(tau_m_component) * 1e3
-        return tau_phi, tau_m        
+            if freq_mhz == 0.0:
+                return None, None 
+            tau_phi = (1 / (2 * np.pi * freq_mhz * harmonic)) * (s / g) * 1e3
+            tau_m_component = (1 / (s**2 + g**2)) - 1
+            if tau_m_component < 0:
+                tau_m = None
+            else:
+                tau_m = (1 / (2 * np.pi * freq_mhz * harmonic)) * np.sqrt(tau_m_component) * 1e3
+            return tau_phi, tau_m             
 
     def on_phasors_mouse_moved(self, event, channel_index):
         for i, channel in enumerate(self.phasors_coords):
@@ -1518,6 +1410,7 @@
                 )
             )
 
+
     def draw_semi_circle(self, widget):
         x = np.linspace(0, 1, 1000)
         y = np.sqrt(0.5**2 - (x - 0.5) ** 2)
@@ -1562,23 +1455,6 @@
         self.phasors_coords.clear()
         self.cps_widgets.clear()
         self.cps_counts.clear()
-<<<<<<< HEAD
-        self.displayed_cps.clear()
-        self.intensity_lines.clear()
-        self.decay_curves.clear()
-        self.cached_decay_x_values = np.array([])
-        if "time_shift_sliders" in self.control_inputs:
-            self.control_inputs["time_shift_sliders"].clear()
-        if "time_shift_inputs" in self.control_inputs:
-            self.control_inputs["time_shift_inputs"].clear()
-        for i in reversed(range(self.grid_layout.count())):
-            widget = self.grid_layout.itemAt(i).widget()
-            if widget is not None:
-                widget.deleteLater()
-            layout = self.grid_layout.itemAt(i).layout()
-            if layout is not None:
-                self.clear_layout_tree(layout)
-=======
         if deep_clear:
             self.intensity_lines = deepcopy(DEFAULT_INTENSITY_LINES)
             self.decay_curves = deepcopy(DEFAULT_DECAY_CURVES)
@@ -1598,7 +1474,6 @@
                 layout = self.grid_layout.itemAt(i).layout()
                 if layout is not None:
                     self.clear_layout_tree(layout)
->>>>>>> 95a331ac
 
     def clear_layout_tree(self, layout: QLayout):
         if layout is not None:
@@ -1670,12 +1545,14 @@
                 )
 
     def get_frequency_mhz(self):
-        if self.acquire_read_mode == "read":
-            return ReadData.get_frequency_mhz(self)
-        else:
-<<<<<<< HEAD
-            frequency_mhz = int(self.selected_sync.split("_")[-1])
-        return frequency_mhz
+            if self.acquire_read_mode == "read":
+                return ReadData.get_frequency_mhz(self)
+            else:
+                if self.selected_sync == "sync_in":
+                    frequency_mhz = self.sync_in_frequency_mhz
+                else:
+                    frequency_mhz = int(self.selected_sync.split("_")[-1])
+                return frequency_mhz
     
     def get_firmware_selected(self, frequency_mhz):    
         connection_type = self.control_inputs["channel_type"].currentText()
@@ -1700,15 +1577,9 @@
                 self.settings.value(SETTINGS_ACQUISITION_TIME, DEFAULT_ACQUISITION_TIME)
             )
         )
-=======
-            if self.selected_sync == "sync_in":
-                frequency_mhz = self.sync_in_frequency_mhz
-            else:
-                frequency_mhz = int(self.selected_sync.split("_")[-1])
-            return frequency_mhz
->>>>>>> 95a331ac
 
     def begin_spectroscopy_experiment(self):
+        is_export_data_active = self.write_data_gui
         bin_width_micros = int(
             self.settings.value(SETTINGS_BIN_WIDTH, DEFAULT_BIN_WIDTH)
         )
@@ -1737,17 +1608,14 @@
                 GUIStyles.set_msg_box_style(),
             )
             return
-<<<<<<< HEAD
-            if not LaserbloodMetadataPopup.laserblood_metadata_valid(self):                    
-                BoxMessage.setup(
-                    "Error",
-                    "All required Laserblood metadata must be filled before starting the acquisition. Required fields are highlighted with a red border. Fields set to 0 are highlighted with a yellow border; it's recommended to double-check them, if present. Laser type and filter type must be set",
-                    QMessageBox.Icon.Warning,
-                    GUIStyles.set_msg_box_style(),
-                )
-                return   
-=======
->>>>>>> 95a331ac
+        if is_export_data_active and not LaserbloodMetadataPopup.laserblood_metadata_valid(self):                        
+            BoxMessage.setup(
+                "Error",
+                "All required Laserblood metadata must be filled before starting the acquisition. Required fields are highlighted with a red border. Fields set to 0 are highlighted with a yellow border; it's recommended to double-check them, if present. Laser type and filter type must be set",
+                QMessageBox.Icon.Warning,
+                GUIStyles.set_msg_box_style(),
+            )    
+            return   
         if self.tab_selected == TAB_SPECTROSCOPY or self.tab_selected == TAB_FITTING:
             open_config_plots_popup = len(self.selected_channels) > 4
             if open_config_plots_popup and not self.plots_to_show_already_appear:
@@ -1757,45 +1625,16 @@
                 return
         self.clear_plots()
         self.generate_plots(frequency_mhz)
-<<<<<<< HEAD
         acquisition_time = self.get_acquisition_time()
         acquisition_time_millis = f"{acquisition_time * 1000} ms" if acquisition_time is not None else "Free running"
         firmware_selected, connection_type = self.get_firmware_selected(frequency_mhz)
-=======
-        acquisition_time_millis = (
-            None
-            if self.get_free_running_state()
-            else int(
-                self.settings.value(SETTINGS_ACQUISITION_TIME, DEFAULT_ACQUISITION_TIME)
-            )
-            * 1000
-        )
-        connection_type = self.control_inputs["channel_type"].currentText()
-        if str(connection_type) == "USB":
-            connection_type = "USB"
-        else:
-            connection_type = "SMA"
-        firmware_selected = flim_labs.get_spectroscopy_firmware(
-            sync="in" if self.selected_sync == "sync_in" else "out",
-            frequency_mhz=frequency_mhz,
-            channel=connection_type.lower(),
-            channels=self.selected_channels,
-            sync_connection="sma",
-        )
->>>>>>> 95a331ac
         self.harmonic_selector_value = self.control_inputs[SETTINGS_HARMONIC].value()
         if self.tab_selected == TAB_PHASORS:
             self.control_inputs[HARMONIC_SELECTOR].blockSignals(True)
             self.control_inputs[HARMONIC_SELECTOR].setCurrentIndex(0)
             self.control_inputs[HARMONIC_SELECTOR].blockSignals(False)
         if self.tab_selected == TAB_SPECTROSCOPY:
-<<<<<<< HEAD
             self.phasors_harmonic_selected = 1    
-        
-=======
-            self.phasors_harmonic_selected = 1
-
->>>>>>> 95a331ac
         print(f"Firmware selected: {firmware_selected}")
         print(f"Connection type: {connection_type}")
         print(f"Frequency: {frequency_mhz} Mhz")
@@ -2029,15 +1868,6 @@
         if harmonics > 1:
             self.control_inputs[HARMONIC_SELECTOR].show()
             self.control_inputs[HARMONIC_SELECTOR_LABEL].show()
-<<<<<<< HEAD
-            selector_harmonics = [int(self.control_inputs[HARMONIC_SELECTOR].itemText(index)) for index in range(self.control_inputs[HARMONIC_SELECTOR].count())]
-            if len(selector_harmonics) != self.control_inputs[SETTINGS_HARMONIC].value():
-                # clear the items
-                self.control_inputs[HARMONIC_SELECTOR].clear()
-                for i in range(harmonics):
-                    self.control_inputs[HARMONIC_SELECTOR].addItem(str(i + 1))  
-                self.control_inputs[HARMONIC_SELECTOR].setCurrentIndex(self.phasors_harmonic_selected - 1)
-=======
             selector_harmonics = [
                 int(self.control_inputs[HARMONIC_SELECTOR].itemText(index))
                 for index in range(self.control_inputs[HARMONIC_SELECTOR].count())
@@ -2054,7 +1884,6 @@
                 self.control_inputs[HARMONIC_SELECTOR].setCurrentIndex(
                     self.phasors_harmonic_selected - 1
                 )
->>>>>>> 95a331ac
 
     def hide_harmonic_selector(self):
         self.control_inputs[HARMONIC_SELECTOR].hide()
@@ -2215,20 +2044,12 @@
         plot.setYRange(-1, y_max, padding=0)
 
     def on_harmonic_selector_change(self, value):
-<<<<<<< HEAD
-        if not self.phasors_widgets or value < 0:
-            return   
-        self.harmonic_selector_value = int(value) + 1
-        self.phasors_harmonic_selected = int(value) + 1
-        
-=======
         self.clear_phasors_points()
         if not self.phasors_widgets or value < 0:
             return
         self.harmonic_selector_value = int(value) + 1
         self.phasors_harmonic_selected = int(value) + 1
 
->>>>>>> 95a331ac
         if self.harmonic_selector_value >= 1 and self.quantized_phasors:
             self.quantize_phasors(
                 self.harmonic_selector_value,
@@ -2279,7 +2100,8 @@
                 self.quantize_phasors(
                     1, bins=int(PHASORS_RESOLUTIONS[self.phasors_resolution])
                 )
-<<<<<<< HEAD
+            self.generate_phasors_cluster_center(1)                       
+            self.generate_phasors_legend(1)    
         if is_export_data_active:        
             QTimer.singleShot(300, partial(ExportData.save_acquisition_data, self, active_tab=self.tab_selected))                   
         if harmonic_selected > 1:
@@ -2289,37 +2111,18 @@
         LaserbloodMetadataPopup.set_FPGA_firmware(self)            
         LaserbloodMetadataPopup.set_average_CPS(self.displayed_cps, self)        
 
-=======
-                self.generate_phasors_cluster_center(1)   
-                self.generate_phasors_legend(1)    
-        if harmonic_selected > 1:
-            self.harmonic_selector_shown = True
-        if is_export_data_active:
-            QTimer.singleShot(
-                300,
-                partial(
-                    ExportData.save_acquisition_data, self, active_tab=self.tab_selected
-                ),
-            )
-        if self.tab_selected == TAB_FITTING:
-            self.fit_button_show()
-        
->>>>>>> 95a331ac
 
     def open_plots_config_popup(self):
         self.popup = PlotsConfigPopup(self, start_acquisition=False)
         self.popup.show()
-<<<<<<< HEAD
     
     def open_laserblood_metadata_popup(self):    
         self.popup = LaserbloodMetadataPopup(self, start_acquisition=False)
         self.popup.show()    
-=======
 
     def open_reader_popup(self):
         self.popup = ReaderPopup(self, tab_selected=self.tab_selected)
         self.popup.show()
->>>>>>> 95a331ac
 
     def open_reader_metadata_popup(self):
         self.popup = ReaderMetadataPopup(self, tab_selected=self.tab_selected)
@@ -2330,15 +2133,12 @@
         self.settings.setValue("pos", self.pos())
         if PLOTS_CONFIG_POPUP in self.widgets:
             self.widgets[PLOTS_CONFIG_POPUP].close()
-<<<<<<< HEAD
         if LASERBLOOD_METADATA_POPUP in self.widgets:        
             self.widgets[LASERBLOOD_METADATA_POPUP].close()    
-=======
         if READER_POPUP in self.widgets:
             self.widgets[READER_POPUP].close()
         if READER_METADATA_POPUP in self.widgets:
             self.widgets[READER_METADATA_POPUP].close()
->>>>>>> 95a331ac
         event.accept()
 
     def eventFilter(self, source, event):
