import time
from functools import partial
import json
import os
import queue
from math import floor, log
import sys
import flim_labs
import numpy as np
import pyqtgraph as pg
from PyQt6.QtCore import QTimer, QSettings, QSize, Qt, QEvent, QThreadPool
from PyQt6.QtGui import QPixmap, QIcon, QFont
from PyQt6.QtWidgets import (
    QApplication,
    QWidget,
    QVBoxLayout,
    QGridLayout,
    QHBoxLayout,
    QLayout,
    QLabel,
    QSizePolicy,
    QPushButton,
    QDialog,
    QMessageBox,
    QFileDialog,
)

from components.animations import VibrantAnimation
from components.box_message import BoxMessage
from components.buttons import (
    CollapseButton,
    ExportPlotImageButton,
    ReadAcquireModeButton,
)
from components.export_data import ExportData
from components.fancy_checkbox import FancyButton
from components.fitting_config_popup import FittingDecayConfigPopup
from components.gradient_text import GradientText
from components.gui_styles import GUIStyles
from components.helpers import format_size
from components.input_number_control import InputNumberControl, InputFloatControl
from components.laserblood_metadata_popup import LaserbloodMetadataPopup
from components.layout_utilities import draw_layout_separator, hide_layout, show_layout
from components.lin_log_control import SpectroscopyLinLogControl
from components.link_widget import LinkWidget
from components.logo_utilities import OverlayWidget, TitlebarIcon
from components.plots_config import PlotsConfigPopup
from components.read_data import (
    ReadData,
    ReadDataControls,
    ReaderMetadataPopup,
    ReaderPopup,
)
from components.resource_path import resource_path
from components.select_control import SelectControl
from components.spectroscopy_curve_time_shift import SpectroscopyTimeShift
from components.switch_control import SwitchControl
from settings import *
from laserblood_settings import *

current_path = os.path.dirname(os.path.abspath(__file__))
project_root = os.path.abspath(os.path.join(current_path))


class SpectroscopyWindow(QWidget):
    def __init__(self):
        super().__init__()
        self.threadpool = QThreadPool()
        self.reader_data = READER_DATA
        self.update_plots_enabled = False
        self.settings = self.init_settings()
        self.widgets = {}
        self.channel_checkboxes = []
        self.sync_buttons = []
        self.control_inputs = {}
        self.mode = MODE_STOPPED
        self.tab_selected = TAB_SPECTROSCOPY
        self.reference_file = None
        self.overlay2 = None
        self.acquisition_stopped = False
        self.intensities_widgets = {}
        self.intensity_lines = INTENSITY_LINES
        self.phasors_charts = {}
        self.phasors_widgets = {}
        self.phasors_coords = {}
        self.phasors_colorbars = {}
        self.phasors_legends = {}
        self.phasors_clusters_center = {}
        self.phasors_crosshairs = {}
        self.quantization_images = {}
        self.cps_widgets = {}
        self.cps_widgets_animation = {}
        self.cps_counts = {}
        self.acquisition_time_countdown_widgets = {}
        self.decay_curves = DECAY_CURVES
        self.decay_widgets = {}
        self.displayed_cps = {}
        self.cached_decay_x_values = np.array([])
        self.cached_decay_values = CACHED_DECAY_VALUES
        self.spectroscopy_axis_x = np.arange(1)
        self.lin_log_switches = {}
        default_time_shifts = self.settings.value(
            SETTINGS_TIME_SHIFTS, DEFAULT_TIME_SHIFTS
        )
        self.time_shifts = (
            {int(key): value for key, value in json.loads(default_time_shifts).items()}
            if default_time_shifts is not None
            else {}
        )
        default_lin_log_mode = self.settings.value(
            SETTINGS_LIN_LOG_MODE, DEFAULT_LIN_LOG_MODE
        )
        self.lin_log_mode = (
            {int(key): value for key, value in json.loads(default_lin_log_mode).items()}
            if default_lin_log_mode is not None
            else {}
        )
        self.decay_curves_queue = queue.Queue()
        self.harmonic_selector_value = int(
            self.settings.value(SETTINGS_HARMONIC, SETTINGS_HARMONIC_DEFAULT)
        )
        self.cached_time_span_seconds = 3
        self.selected_channels = []
        default_plots_to_show = self.settings.value(
            SETTINGS_PLOTS_TO_SHOW, DEFAULT_PLOTS_TO_SHOW
        )
        self.plots_to_show = (
            json.loads(default_plots_to_show)
            if default_plots_to_show is not None
            else []
        )
        self.plots_to_show_already_appear = False
        self.selected_sync = self.settings.value(SETTINGS_SYNC, DEFAULT_SYNC)
        self.sync_in_frequency_mhz = float(
            self.settings.value(
                SETTINGS_SYNC_IN_FREQUENCY_MHZ, DEFAULT_SYNC_IN_FREQUENCY_MHZ
            )
        )
        self.write_data = True
        write_data_gui = self.settings.value(SETTINGS_WRITE_DATA, DEFAULT_WRITE_DATA)
        self.write_data_gui = write_data_gui == "true" or write_data_gui == True
        self.show_bin_file_size_helper = self.write_data_gui
        self.bin_file_size = ""
        self.bin_file_size_label = QLabel("")

        self.acquire_read_mode = self.settings.value(
            SETTINGS_ACQUIRE_READ_MODE, DEFAULT_ACQUIRE_READ_MODE
        )
        self.harmonic_selector_shown = False
        quantized_phasors = self.settings.value(
            SETTINGS_QUANTIZE_PHASORS, DEFAULT_QUANTIZE_PHASORS
        )
        self.quantized_phasors = (
            quantized_phasors == "true" or quantized_phasors == True
        )
        self.phasors_resolution = int(
            self.settings.value(SETTINGS_PHASORS_RESOLUTION, DEFAULT_PHASORS_RESOLUTION)
        )
        self.get_selected_channels_from_settings()
        (self.top_bar, self.grid_layout) = self.init_ui()
        self.on_tab_selected(TAB_SPECTROSCOPY)
        # self.update_sync_in_button()
        self.generate_plots()
        self.all_phasors_points = self.get_empty_phasors_points()
        self.overlay = OverlayWidget(self)
        self.installEventFilter(self)
        self.pull_from_queue_timer = QTimer()
        self.pull_from_queue_timer.timeout.connect(self.pull_from_queue)
        self.fitting_config_popup = None
        self.calc_exported_file_size()
        self.phasors_harmonic_selected = 1
        ## LASERBLOOD METADATA
        self.laserblood_settings = json.loads(
            self.settings.value(METADATA_LASERBLOOD_KEY, LASERBLOOD_METADATA_JSON)
        )
        self.laserblood_laser_type = self.settings.value(
            SETTINGS_LASER_TYPE, DEFAULT_LASER_TYPE
        )
        self.laserblood_filter_type = self.settings.value(
            SETTINGS_FILTER_TYPE, DEFAULT_FILTER_TYPE
        )
        self.laserblood_new_added_inputs = json.loads(
            self.settings.value(
                NEW_ADDED_LASERBLOOD_INPUTS_KEY, NEW_ADDED_LASERBLOOD_INPUTS_JSON
            )
        )
        self.laserblood_widgets = {}
        
        ReadDataControls.handle_widgets_visibility(
            self, self.acquire_read_mode == "read"
        )
        self.toggle_intensities_widgets_visibility()
        self.refresh_reader_popup_plots = False

    @staticmethod
    def get_empty_phasors_points():
        empty = []
        for i in range(8):
            empty.append({1: [], 2: [], 3: [], 4: []})
        return empty

    def init_ui(self):
        self.setWindowTitle(
            "FlimLabs - SPECTROSCOPY v" + VERSION + " - API v" + flim_labs.get_version()
        )
        TitlebarIcon.setup(self)
        GUIStyles.customize_theme(self)
        main_layout = QVBoxLayout()
        top_bar = self.create_top_bar()
        main_layout.addWidget(top_bar, 0, Qt.AlignmentFlag.AlignTop)
        grid_layout = QGridLayout()
        main_layout.addLayout(grid_layout)
        main_layout.setAlignment(Qt.AlignmentFlag.AlignTop)
        self.setLayout(main_layout)
        self.resize(
            self.settings.value("size", QSize(APP_DEFAULT_WIDTH, APP_DEFAULT_HEIGHT))
        )
        self.move(
            self.settings.value(
                "pos",
                QApplication.primaryScreen().geometry().center()
                - self.frameGeometry().center(),
            )
        )
        return top_bar, grid_layout

    @staticmethod
    def init_settings():
        settings = QSettings("settings.ini", QSettings.Format.IniFormat)
        return settings

    def create_top_bar(self):
        top_bar = QVBoxLayout()
        top_bar.setContentsMargins(0, 0, 0, 0)
        top_bar.setAlignment(Qt.AlignmentFlag.AlignTop)
        top_collapsible_widget = QWidget()
        top_collapsible_layout = QVBoxLayout()
        top_collapsible_layout.setContentsMargins(0, 0, 0, 0)
        top_collapsible_layout.setSpacing(0)
        self.widgets[TOP_COLLAPSIBLE_WIDGET] = top_collapsible_widget
        top_bar_header = QHBoxLayout()
        top_bar_header.addSpacing(10)
        top_bar_header.addLayout(self.create_logo_and_title())
        # add hlayout
        tabs_layout = QHBoxLayout()
        # set height of parent
        tabs_layout.setContentsMargins(0, 0, 0, 0)
        # no spacing
        tabs_layout.setSpacing(0)
        self.control_inputs[TAB_SPECTROSCOPY] = QPushButton("SPECTROSCOPY")
        self.control_inputs[TAB_SPECTROSCOPY].setFlat(True)
        self.control_inputs[TAB_SPECTROSCOPY].setSizePolicy(
            QSizePolicy.Policy.Preferred, QSizePolicy.Policy.Preferred
        )
        self.control_inputs[TAB_SPECTROSCOPY].setCursor(
            Qt.CursorShape.PointingHandCursor
        )
        self.control_inputs[TAB_SPECTROSCOPY].setCheckable(True)
        GUIStyles.set_config_btn_style(self.control_inputs[TAB_SPECTROSCOPY])
        self.control_inputs[TAB_SPECTROSCOPY].setChecked(True)
        self.control_inputs[TAB_SPECTROSCOPY].clicked.connect(
            lambda: self.on_tab_selected(TAB_SPECTROSCOPY)
        )
        tabs_layout.addWidget(self.control_inputs[TAB_SPECTROSCOPY])
        self.control_inputs[TAB_PHASORS] = QPushButton("PHASORS")
        self.control_inputs[TAB_PHASORS].setFlat(True)
        self.control_inputs[TAB_PHASORS].setSizePolicy(
            QSizePolicy.Policy.Preferred, QSizePolicy.Policy.Preferred
        )
        self.control_inputs[TAB_PHASORS].setCursor(Qt.CursorShape.PointingHandCursor)
        self.control_inputs[TAB_PHASORS].setCheckable(True)
        GUIStyles.set_config_btn_style(self.control_inputs[TAB_PHASORS])
        self.control_inputs[TAB_PHASORS].clicked.connect(
            lambda: self.on_tab_selected(TAB_PHASORS)
        )
        tabs_layout.addWidget(self.control_inputs[TAB_PHASORS])
        self.control_inputs[TAB_FITTING] = QPushButton("FITTING")
        self.control_inputs[TAB_FITTING].setFlat(True)
        self.control_inputs[TAB_FITTING].setSizePolicy(
            QSizePolicy.Policy.Preferred, QSizePolicy.Policy.Preferred
        )
        self.control_inputs[TAB_FITTING].setCursor(Qt.CursorShape.PointingHandCursor)
        self.control_inputs[TAB_FITTING].setCheckable(True)
        GUIStyles.set_config_btn_style(self.control_inputs[TAB_FITTING])
        self.control_inputs[TAB_FITTING].clicked.connect(
            lambda: self.on_tab_selected(TAB_FITTING)
        )
        tabs_layout.addWidget(self.control_inputs[TAB_FITTING])
        top_bar_header.addLayout(tabs_layout)
        top_bar_header.addStretch(1)
        # LASERBLOOD METADATA
        laserblood_metadata_btn = QPushButton(" METADATA")
        laserblood_metadata_btn.setIcon(
            QIcon(resource_path("assets/laserblood-logo.png"))
        )
        laserblood_metadata_btn.setIconSize(QSize(50, 100))
        laserblood_metadata_btn.setFixedWidth(160)
        laserblood_metadata_btn.setFixedHeight(45)
        laserblood_metadata_btn.setStyleSheet(
            "font-family: Montserrat; font-weight: bold; background-color: white; color: #014E9C; padding: 0 14px;"
        )
        laserblood_metadata_btn.setCursor(Qt.CursorShape.PointingHandCursor)
        laserblood_metadata_btn.clicked.connect(self.open_laserblood_metadata_popup)
        top_bar_header.addWidget(laserblood_metadata_btn)
        top_bar_header.addSpacing(10)
        # ACQUIRE/READ MODE
        read_acquire_button_row = ReadAcquireModeButton(self)
        top_bar_header.addWidget(read_acquire_button_row)
        top_bar_header.addSpacing(10)

        info_link_widget, export_data_control = self.create_export_data_input()
        file_size_info_layout = self.create_file_size_info_row()
        top_bar_header.addWidget(info_link_widget)
        top_bar_header.addLayout(export_data_control)
        export_data_control.addSpacing(10)
        top_bar_header.addLayout(file_size_info_layout)
        top_bar_header.addSpacing(10)
        top_bar.addLayout(top_bar_header)
        channels_widget = QWidget()
        sync_buttons_widget = QWidget()
        channels_widget.setLayout(self.create_channel_selector())
        sync_buttons_widget.setLayout(self.create_sync_buttons())
        top_collapsible_layout.addWidget(channels_widget, 0, Qt.AlignmentFlag.AlignTop)
        top_collapsible_layout.addWidget(
            sync_buttons_widget, 0, Qt.AlignmentFlag.AlignTop
        )
        top_collapsible_widget.setLayout(top_collapsible_layout)
        top_bar.addWidget(top_collapsible_widget)
        top_bar.addLayout(self.create_control_inputs())
        top_bar.addWidget(draw_layout_separator())
        top_bar.addSpacing(5)
        container = QWidget()
        container.setLayout(top_bar)
        return container

    def create_logo_and_title(self):
        row = QHBoxLayout()
        pixmap = QPixmap(
            resource_path("assets/spectroscopy-logo-white.png")
        ).scaledToWidth(40)
        ctl = QLabel(pixmap=pixmap)
        row.addWidget(ctl)
        row.addSpacing(10)
        ctl = GradientText(
            self,
            text="SPECTROSCOPY",
            colors=[(0.7, "#1E90FF"), (1.0, PALETTE_RED_1)],
            stylesheet=GUIStyles.set_main_title_style(),
        )
        ctl.setAlignment(Qt.AlignmentFlag.AlignCenter)
        row.addWidget(ctl)
        ctl = QWidget()
        ctl.setSizePolicy(QSizePolicy.Policy.Expanding, QSizePolicy.Policy.Preferred)
        row.addWidget(ctl)
        return row

    def create_export_data_input(self):
        export_data_active = self.write_data_gui
        # Link to export data documentation
        info_link_widget = LinkWidget(
            icon_filename=resource_path("assets/info-icon.png"),
            link="https://flim-labs.github.io/spectroscopy-py/v1.0/#gui-usage",
        )
        info_link_widget.setCursor(Qt.CursorShape.PointingHandCursor)
        info_link_widget.show()
        # Export data switch control
        export_data_control = QHBoxLayout()
        export_data_label = QLabel("Export data:")
        inp = SwitchControl(
            active_color=PALETTE_BLUE_1, width=70, height=30, checked=export_data_active
        )
        inp.toggled.connect(self.on_export_data_changed)
        export_data_control.addWidget(export_data_label)
        export_data_control.addSpacing(8)
        export_data_control.addWidget(inp)
        export_data_control.addSpacing(8)
        return info_link_widget, export_data_control

    def create_file_size_info_row(self):
        export_data_active = self.write_data_gui
        file_size_info_layout = QHBoxLayout()
        self.bin_file_size_label.setText("File size: " + str(self.bin_file_size))
        self.bin_file_size_label.setStyleSheet("QLabel { color : #f8f8f8; }")
        file_size_info_layout.addWidget(self.bin_file_size_label)
        (
            self.bin_file_size_label.show()
            if export_data_active
            else self.bin_file_size_label.hide()
        )
        return file_size_info_layout

    def create_control_inputs(self):
        controls_row = QHBoxLayout()
        controls_row.setContentsMargins(0, 10, 0, 0)
        controls_row.addSpacing(10)
        _, inp = InputNumberControl.setup(
            "Bin width (µs):",
            1000,
            1000000,
            int(self.settings.value(SETTINGS_BIN_WIDTH, DEFAULT_BIN_WIDTH)),
            controls_row,
            self.on_bin_width_change,
        )
        inp.setStyleSheet(GUIStyles.set_input_number_style())
        self.control_inputs[SETTINGS_BIN_WIDTH] = inp
        _, inp = InputNumberControl.setup(
            "Time span (s):",
            1,
            300,
            int(self.settings.value(SETTINGS_TIME_SPAN, DEFAULT_TIME_SPAN)),
            controls_row,
            self.on_time_span_change,
        )
        inp.setStyleSheet(GUIStyles.set_input_number_style())
        self.control_inputs[SETTINGS_TIME_SPAN] = inp
        switch_control = QVBoxLayout()
        inp = SwitchControl(
            active_color="#11468F",
            checked=self.settings.value(SETTINGS_FREE_RUNNING, DEFAULT_FREE_RUNNING)
            == "true",
        )
        inp.toggled.connect(self.on_free_running_changed)
        switch_control.addWidget(QLabel("Free running:"))
        switch_control.addSpacing(8)
        switch_control.addWidget(inp)
        controls_row.addLayout(switch_control)
        controls_row.addSpacing(20)
        self.control_inputs[SETTINGS_FREE_RUNNING] = inp
        _, inp = InputNumberControl.setup(
            "Acquisition time (s):",
            1,
            1800,
            int(
                self.settings.value(SETTINGS_ACQUISITION_TIME, DEFAULT_ACQUISITION_TIME)
            ),
            controls_row,
            self.on_acquisition_time_change,
        )
        inp.setStyleSheet(GUIStyles.set_input_number_style())
        self.control_inputs[SETTINGS_ACQUISITION_TIME] = inp
        self.on_free_running_changed(
            self.settings.value(SETTINGS_FREE_RUNNING, DEFAULT_FREE_RUNNING) == "true"
        )
        # CPS THRESHOLD
        _, inp = InputNumberControl.setup(
            "Pile-up threshold (CPS):",
            0,
            100000000,
            int(self.settings.value(SETTINGS_CPS_THRESHOLD, DEFAULT_CPS_THRESHOLD)),
            controls_row,
            self.on_cps_threshold_change,
        )
        inp.setStyleSheet(GUIStyles.set_input_number_style(min_width="120px"))
        self.control_inputs[SETTINGS_CPS_THRESHOLD] = inp
        # QUANTIZE PHASORS
        quantize_phasors_switch_control = QVBoxLayout()
        inp_quantize = SwitchControl(
            active_color="#11468F",
            checked=self.quantized_phasors,
        )
        inp_quantize.toggled.connect(self.on_quantize_phasors_changed)
        self.control_inputs[SETTINGS_QUANTIZE_PHASORS] = inp_quantize
        quantize_phasors_switch_control.addWidget(QLabel("Quantize Phasors:"))
        quantize_phasors_switch_control.addSpacing(8)
        quantize_phasors_switch_control.addWidget(inp_quantize)
        self.control_inputs["quantize_phasors_container"] = (
            quantize_phasors_switch_control
        )
        (
            show_layout(quantize_phasors_switch_control)
            if self.tab_selected == TAB_PHASORS
            else hide_layout(quantize_phasors_switch_control)
        )
        controls_row.addLayout(quantize_phasors_switch_control)
        controls_row.addSpacing(20)

        # PHASORS RESOLUTION
        phasors_resolution_container, inp, __, container  = SelectControl.setup(
            "Squares:",
            self.phasors_resolution,
            controls_row,
            PHASORS_RESOLUTIONS,
            self.on_phasors_resolution_changed,
            width=70,
        )
        inp.setStyleSheet(GUIStyles.set_input_select_style())
        (
            show_layout(phasors_resolution_container)
            if (self.tab_selected == TAB_PHASORS and self.quantized_phasors)
            else hide_layout(phasors_resolution_container)
        )
        self.control_inputs[SETTINGS_PHASORS_RESOLUTION] = inp
        self.control_inputs["phasors_resolution_container"] = (
            phasors_resolution_container
        )

        _, inp, label, container  = SelectControl.setup(
            "Calibration:",
            int(
                self.settings.value(
                    SETTINGS_CALIBRATION_TYPE, DEFAULT_SETTINGS_CALIBRATION_TYPE
                )
            ),
            controls_row,
            ["None", "Phasors Ref.", "IRF"],
            self.on_calibration_change,
        )
        inp.setStyleSheet(GUIStyles.set_input_select_style())
        self.control_inputs["calibration"] = inp
        self.control_inputs["calibration_label"] = label
        label, inp = InputFloatControl.setup(
            "TAU (ns):",
            0,
            1000,
            float(self.settings.value(SETTINGS_TAU_NS, "0")),
            controls_row,
            self.on_tau_change,
        )
        inp.setStyleSheet(GUIStyles.set_input_number_style())
        self.control_inputs["tau"] = inp
        self.control_inputs["tau_label"] = label
        label, inp = InputNumberControl.setup(
            "Harmonics",
            1,
            4,
            int(self.settings.value(SETTINGS_HARMONIC, "1")),
            controls_row,
            self.on_harmonic_change,
        )
        inp.setStyleSheet(GUIStyles.set_input_number_style())
        self.control_inputs[SETTINGS_HARMONIC] = inp
        self.control_inputs[SETTINGS_HARMONIC_LABEL] = label

        spacer = QWidget()
        controls_row.addWidget(spacer, 1)

        ctl, inp, label, container  = SelectControl.setup(
            "Harmonic displayed:",
            1,
            controls_row,
            ["1", "2", "3", "4"],
            self.on_harmonic_selector_change,
        )
        inp.setStyleSheet(GUIStyles.set_input_select_style())
        self.control_inputs[HARMONIC_SELECTOR_LABEL] = label
        self.control_inputs[HARMONIC_SELECTOR] = inp
        label.hide()
        inp.hide()

        save_button = QPushButton("LOAD REFERENCE")
        save_button.setFlat(True)
        save_button.setFixedHeight(55)
        save_button.setCursor(Qt.CursorShape.PointingHandCursor)
        save_button.setHidden(True)
        save_button.clicked.connect(self.on_load_reference)
        save_button.setStyleSheet(
            """
        QPushButton {
            background-color: #1E90FF;
            color: white;
            border-radius: 5px;
            padding: 5px 12px;
            font-weight: bold;
            font-size: 16px;
        }
        """
        )
        self.control_inputs[LOAD_REF_BTN] = save_button
        controls_row.addWidget(save_button)

        export_button = QPushButton("EXPORT")
        export_button.setFlat(True)
        export_button.setSizePolicy(
            QSizePolicy.Policy.Preferred, QSizePolicy.Policy.Preferred
        )
        export_button.setCursor(Qt.CursorShape.PointingHandCursor)
        export_button.setHidden(True)
        export_button.clicked.connect(self.export_data)
        export_button.setStyleSheet(
            """
        QPushButton {
            background-color: #8d4ef2;
            color: white;
            border-radius: 5px;
            padding: 5px 10px;
            font-size: 16px;
        }
        """
        )
        self.control_inputs["export_button"] = export_button
        controls_row.addWidget(export_button)

        self.control_inputs[FIT_BTN_PLACEHOLDER] = QWidget()
        self.control_inputs[FIT_BTN_PLACEHOLDER].setLayout(QHBoxLayout())
        # if no fit button is present, it must no occupy space
        self.control_inputs[FIT_BTN_PLACEHOLDER].layout().setContentsMargins(0, 0, 0, 0)
        controls_row.addWidget(self.control_inputs[FIT_BTN_PLACEHOLDER])

        # START BUTTON
        start_button = QPushButton("START")
        start_button.setFixedWidth(150)
        start_button.setObjectName("btn")
        start_button.setFlat(True)
        start_button.setFixedHeight(55)
        start_button.setCursor(Qt.CursorShape.PointingHandCursor)
        start_button.clicked.connect(self.on_start_button_click)
        start_button.setVisible(self.acquire_read_mode == "acquire")
        self.control_inputs["start_button"] = start_button

        # BIN METADATA BUTTON
        bin_metadata_button = QPushButton()
        bin_metadata_button.setIcon(QIcon(resource_path("assets/metadata-icon.png")))
        bin_metadata_button.setIconSize(QSize(30, 30))
        bin_metadata_button.setStyleSheet("background-color: white; padding: 0 14px;")
        bin_metadata_button.setFixedHeight(55)
        bin_metadata_button.setCursor(Qt.CursorShape.PointingHandCursor)
        self.control_inputs["bin_metadata_button"] = bin_metadata_button
        bin_metadata_button.clicked.connect(self.open_reader_metadata_popup)
        bin_metadata_btn_visible = ReadDataControls.read_bin_metadata_enabled(self)
        bin_metadata_button.setVisible(bin_metadata_btn_visible)
<<<<<<< HEAD
    
=======

        # TODO
>>>>>>> 0cb389b6
        # EXPORT PLOT IMG BUTTON
        export_plot_img_button = ExportPlotImageButton(self)

        # READ BIN BUTTON
        read_bin_button = QPushButton("READ/PLOT")
        read_bin_button.setObjectName("btn")
        read_bin_button.setFlat(True)
        read_bin_button.setFixedHeight(55)
        read_bin_button.setCursor(Qt.CursorShape.PointingHandCursor)
        self.control_inputs["read_bin_button"] = read_bin_button
        read_bin_button.clicked.connect(self.open_reader_popup)
        read_bin_button.setVisible(self.acquire_read_mode == "read")
        self.style_start_button()

        collapse_button = CollapseButton(self.widgets[TOP_COLLAPSIBLE_WIDGET])
        controls_row.addWidget(start_button)
        controls_row.addWidget(bin_metadata_button)
<<<<<<< HEAD
=======
        # TODO
>>>>>>> 0cb389b6
        controls_row.addWidget(export_plot_img_button)
        controls_row.addWidget(read_bin_button)
        controls_row.addWidget(collapse_button)
        self.widgets["collapse_button"] = collapse_button
        controls_row.addSpacing(10)
        return controls_row

    def fit_button_show(self):
        if FIT_BTN not in self.control_inputs:
            self.control_inputs[FIT_BTN] = QPushButton("FIT")
            self.control_inputs[FIT_BTN].setFlat(True)
            self.control_inputs[FIT_BTN].setFixedHeight(55)
            self.control_inputs[FIT_BTN].setCursor(Qt.CursorShape.PointingHandCursor)
            self.control_inputs[FIT_BTN].clicked.connect(self.on_fit_btn_click)
            self.control_inputs[FIT_BTN].setStyleSheet(
                """
            QPushButton {
                background-color: #8d4ef2;
                color: white;
                border-radius: 5px;
                padding: 5px 12px;
                font-weight: bold;
                font-size: 16px;
            }
            """
            )
            self.control_inputs[FIT_BTN_PLACEHOLDER].layout().addWidget(
                self.control_inputs[FIT_BTN]
            )

    def fit_button_hide(self):
        if FIT_BTN in self.control_inputs:
            self.control_inputs[FIT_BTN_PLACEHOLDER].layout().removeWidget(
                self.control_inputs[FIT_BTN]
            )
            self.control_inputs[FIT_BTN].deleteLater()
            del self.control_inputs[FIT_BTN]
            self.control_inputs[FIT_BTN_PLACEHOLDER].layout().setContentsMargins(
                0, 0, 0, 0
            )

    def style_start_button(self):
        GUIStyles.set_start_btn_style(self.control_inputs["read_bin_button"])
        if self.mode == MODE_STOPPED:
            self.control_inputs["start_button"].setText("START")
            GUIStyles.set_start_btn_style(self.control_inputs["start_button"])
        else:
            self.control_inputs["start_button"].setText("STOP")
            GUIStyles.set_stop_btn_style(self.control_inputs["start_button"])

    def on_tab_selected(self, tab_name):
        self.control_inputs[self.tab_selected].setChecked(False)
        self.tab_selected = tab_name
        self.control_inputs[self.tab_selected].setChecked(True)
        bin_metadata_btn_visible = ReadDataControls.read_bin_metadata_enabled(self)
        self.control_inputs["bin_metadata_button"].setVisible(bin_metadata_btn_visible)
        self.control_inputs[EXPORT_PLOT_IMG_BUTTON].setVisible(bin_metadata_btn_visible)
        self.fit_button_hide()
        if self.acquire_read_mode == "acquire":
            self.clear_plots(deep_clear=False)
            self.generate_plots()
            self.toggle_intensities_widgets_visibility()
        else:
            ReadDataControls.plot_data_on_tab_change(self)
        if tab_name == TAB_SPECTROSCOPY:
            self.hide_harmonic_selector()
            hide_layout(self.control_inputs["phasors_resolution_container"])
            hide_layout(self.control_inputs["quantize_phasors_container"])
            # hide tau input
            self.control_inputs["tau_label"].hide()
            self.control_inputs["tau"].hide()
            self.control_inputs[SETTINGS_HARMONIC].hide()
            self.control_inputs[SETTINGS_HARMONIC_LABEL].hide()
            self.control_inputs["calibration"].show()
            self.control_inputs["calibration_label"].show()
            current_tau = self.settings.value(SETTINGS_TAU_NS, "0")
            self.control_inputs["tau"].setValue(float(current_tau))
            self.on_tau_change(float(current_tau))
            current_calibration = self.settings.value(
                SETTINGS_CALIBRATION_TYPE, DEFAULT_SETTINGS_CALIBRATION_TYPE
            )
            self.on_calibration_change(int(current_calibration))
            self.control_inputs[LOAD_REF_BTN].hide()
            channels_grid = self.widgets[CHANNELS_GRID]
            plot_config_btn = channels_grid.itemAt(channels_grid.count() - 1).widget()
            if plot_config_btn is not None:
                plot_config_btn.setVisible(True)
        elif tab_name == TAB_FITTING:
            self.hide_harmonic_selector()
            hide_layout(self.control_inputs["phasors_resolution_container"])
            hide_layout(self.control_inputs["quantize_phasors_container"])
            self.control_inputs["tau_label"].hide()
            self.control_inputs["tau"].hide()
            self.control_inputs["calibration"].hide()
            self.control_inputs["calibration_label"].hide()
            self.control_inputs[SETTINGS_HARMONIC].hide()
            self.control_inputs[SETTINGS_HARMONIC_LABEL].hide()
            self.control_inputs[LOAD_REF_BTN].show()
            self.control_inputs[LOAD_REF_BTN].setText("LOAD IRF")
            self.control_inputs[LOAD_REF_BTN].setHidden(True)
            channels_grid = self.widgets[CHANNELS_GRID]
            plot_config_btn = channels_grid.itemAt(channels_grid.count() - 1).widget()
            if plot_config_btn is not None:
                plot_config_btn.setVisible(True)
        elif tab_name == TAB_PHASORS:
            (
                show_layout(self.control_inputs["phasors_resolution_container"])
                if self.quantized_phasors
                else hide_layout(self.control_inputs["phasors_resolution_container"])
            )
            show_layout(self.control_inputs["quantize_phasors_container"])
            self.control_inputs["tau_label"].hide()
            self.control_inputs["tau"].hide()
            self.control_inputs["calibration"].hide()
            self.control_inputs["calibration_label"].hide()
            self.control_inputs[SETTINGS_HARMONIC].hide()
            self.control_inputs[SETTINGS_HARMONIC_LABEL].hide()
            if self.acquire_read_mode == "read":
                self.control_inputs[LOAD_REF_BTN].hide()
            else:
                self.control_inputs[LOAD_REF_BTN].show()
            self.control_inputs[LOAD_REF_BTN].setText("LOAD REFERENCE")
            channels_grid = self.widgets[CHANNELS_GRID]
            self.generate_phasors_cluster_center(
                self.control_inputs[HARMONIC_SELECTOR].currentIndex() + 1
            )
            self.generate_phasors_legend(
                self.control_inputs[HARMONIC_SELECTOR].currentIndex() + 1
            )
            if self.harmonic_selector_shown:
                if self.quantized_phasors:
                    self.quantize_phasors(
                        self.control_inputs[HARMONIC_SELECTOR].currentIndex() + 1,
                        bins=int(PHASORS_RESOLUTIONS[self.phasors_resolution]),
                    )
                else:
                    self.on_quantize_phasors_changed(False)
                self.show_harmonic_selector(
                    self.control_inputs[SETTINGS_HARMONIC].value()
                )
            plot_config_btn = channels_grid.itemAt(channels_grid.count() - 1).widget()
            if plot_config_btn is not None:
                plot_config_btn.setVisible(False)


    def on_start_button_click(self):
        if self.mode == MODE_STOPPED:
            self.acquisition_stopped = False
            if not (self.is_phasors()):
                self.harmonic_selector_shown = False
            self.begin_spectroscopy_experiment()
        elif self.mode == MODE_RUNNING:
            self.acquisition_stopped = True
            self.stop_spectroscopy_experiment()

    def on_fit_btn_click(self):
        data = []
        channels_shown = [
            channel
            for channel in self.plots_to_show
            if channel in self.selected_channels
        ]
        for channel, channel_index in enumerate(channels_shown):
            x, y = self.decay_curves[self.tab_selected][channel_index].getData()
            data.append(
                {
                    "x": x,
                    "y": y,
                    "title": "Channel " + str(channel_index + 1),
                }
            )
        # check if every x len is the same as y len
        if not all(len(data[0]["x"]) == len(data[i]["x"]) for i in range(1, len(data))):
            BoxMessage.setup(
                "Error",
                "Different x-axis lengths detected. Please, check the data.",
                QMessageBox.Icon.Warning,
                GUIStyles.set_msg_box_style(),
            )
            return
        self.fitting_config_popup = FittingDecayConfigPopup(self, data)
        self.fitting_config_popup.show()

    def on_tau_change(self, value):
        self.settings.setValue(SETTINGS_TAU_NS, value)

    def on_harmonic_change(self, value):
        self.settings.setValue(SETTINGS_HARMONIC, value)

    def on_load_reference(self):
        if self.tab_selected == TAB_PHASORS:
            dialog = QFileDialog()
            dialog.setAcceptMode(QFileDialog.AcceptMode.AcceptOpen)
            # extension supported: .reference.json
            dialog.setNameFilter("Reference files (*.reference.json)")
            dialog.setDefaultSuffix("reference.json")
            file_name, _ = dialog.getOpenFileName(
                self,
                "Load reference file",
                "",
                "Reference files (*.reference.json)",
                options=QFileDialog.Option.DontUseNativeDialog,
            )
            if file_name:
                self.reference_file = file_name


    def get_free_running_state(self):
        return self.control_inputs[SETTINGS_FREE_RUNNING].isChecked()

    def on_acquisition_time_change(self, value):
        self.settings.setValue(SETTINGS_ACQUISITION_TIME, value)
        self.calc_exported_file_size()

    def on_cps_threshold_change(self, value):
        self.settings.setValue(SETTINGS_CPS_THRESHOLD, value)

    def on_time_span_change(self, value):
        self.settings.setValue(SETTINGS_TIME_SPAN, value)

    def on_free_running_changed(self, state):
        self.control_inputs[SETTINGS_ACQUISITION_TIME].setEnabled(not state)
        self.settings.setValue(SETTINGS_FREE_RUNNING, state)
        self.calc_exported_file_size()

    def toggle_intensities_widgets_visibility(self):
        if self.intensities_widgets:
            for _, widget in self.intensities_widgets.items():
                if widget and isinstance(widget, QWidget):
                    widget.setVisible(self.acquire_read_mode == "acquire")

    def on_bin_width_change(self, value):
        self.settings.setValue(SETTINGS_BIN_WIDTH, value)
        self.calc_exported_file_size()

    def on_connection_type_value_change(self, value):
        self.settings.setValue(SETTINGS_CONNECTION_TYPE, value)
        LaserbloodMetadataPopup.set_FPGA_firmware(self)

    def on_quantize_phasors_changed(self, value):
        self.clear_phasors_points()
        harmonic_value = int(self.control_inputs[HARMONIC_SELECTOR].currentText())
        self.quantized_phasors = value
        self.settings.setValue(SETTINGS_QUANTIZE_PHASORS, value)
        container = self.control_inputs["phasors_resolution_container"]
        if value:
            show_layout(container)
            bins = int(PHASORS_RESOLUTIONS[self.phasors_resolution])
            self.quantize_phasors(harmonic_value, bins)
        else:
            hide_layout(container)
            for channel_index in self.plots_to_show:
                if channel_index in self.quantization_images:
                    widget = self.phasors_widgets[channel_index]
                    widget.removeItem(self.quantization_images[channel_index])
                    del self.quantization_images[channel_index]
                if channel_index in self.phasors_colorbars:
                    widget.removeItem(self.phasors_colorbars[channel_index])
                    del self.phasors_colorbars[channel_index]
            if len(self.plots_to_show) <= len(self.all_phasors_points):
                for channel_index in self.plots_to_show:
                    points = self.all_phasors_points[channel_index][harmonic_value]
                    self.draw_points_in_phasors(channel_index, harmonic_value, points)

    def on_phasors_resolution_changed(self, value):
        self.phasors_resolution = int(value)
        harmonic_value = int(self.control_inputs[HARMONIC_SELECTOR].currentText())
        self.settings.setValue(SETTINGS_PHASORS_RESOLUTION, value)
        self.quantize_phasors(
            harmonic_value,
            bins=int(PHASORS_RESOLUTIONS[self.phasors_resolution]),
        )

    def on_calibration_change(self, value):
        self.settings.setValue(SETTINGS_CALIBRATION_TYPE, value)
        if value == 1:
            self.control_inputs["tau_label"].show()
            self.control_inputs["tau"].show()
            self.control_inputs[SETTINGS_HARMONIC].show()
            self.control_inputs[SETTINGS_HARMONIC_LABEL].show()
        else:
            self.control_inputs["tau_label"].hide()
            self.control_inputs["tau"].hide()
            self.control_inputs[SETTINGS_HARMONIC].hide()
            self.control_inputs[SETTINGS_HARMONIC_LABEL].hide()

    def on_export_data_changed(self, state):
        self.settings.setValue(SETTINGS_WRITE_DATA, state)
        self.write_data_gui = state
        self.bin_file_size_label.show() if state else self.bin_file_size_label.hide()
        self.calc_exported_file_size() if state else None

    def create_channel_selector(self):
        grid = QHBoxLayout()
        plots_config_btn = QPushButton(" PLOTS CONFIG")
        plots_config_btn.setIcon(QIcon(resource_path("assets/chart-icon.png")))
        GUIStyles.set_stop_btn_style(plots_config_btn)
        plots_config_btn.setFixedWidth(150)
        plots_config_btn.setFixedHeight(40)
        plots_config_btn.setCursor(Qt.CursorShape.PointingHandCursor)
        plots_config_btn.clicked.connect(self.open_plots_config_popup)
        widget_channel_type =  QWidget()
        row_channel_type = QHBoxLayout()
        row_channel_type.setContentsMargins(0,0,0,0)
        _, inp, __, container = SelectControl.setup(
            "Channel type:",
            int(self.settings.value(SETTINGS_CONNECTION_TYPE, DEFAULT_CONNECTION_TYPE)),
            row_channel_type,
            ["USB", "SMA"],
            self.on_connection_type_value_change,
            spacing=None,    
        )
        inp.setFixedHeight(40)
        inp.setStyleSheet(GUIStyles.set_input_select_style())
        widget_channel_type.setLayout(row_channel_type)
        self.control_inputs["channel_type"] = inp
        grid.addWidget(widget_channel_type, alignment=Qt.AlignmentFlag.AlignBottom)
        for i in range(MAX_CHANNELS):
            ch_wrapper = QWidget()
            ch_wrapper.setObjectName(f"ch_checkbox_wrapper")
            ch_wrapper.setFixedHeight(40)
            row = QHBoxLayout()
            from components.fancy_checkbox import FancyCheckbox

            fancy_checkbox = FancyCheckbox(text=f"Channel {i + 1}")
            fancy_checkbox.setStyleSheet(GUIStyles.set_checkbox_style())
            if self.selected_channels:
                fancy_checkbox.set_checked(i in self.selected_channels)
            fancy_checkbox.toggled.connect(
                lambda checked, channel=i: self.on_channel_selected(checked, channel)
            )
            row.addWidget(fancy_checkbox)
            ch_wrapper.setLayout(row)
            ch_wrapper.setStyleSheet(GUIStyles.checkbox_wrapper_style())
            grid.addWidget(ch_wrapper, alignment=Qt.AlignmentFlag.AlignBottom)
            self.channel_checkboxes.append(fancy_checkbox)
        grid.addWidget(plots_config_btn, alignment=Qt.AlignmentFlag.AlignBottom)
        self.widgets[CHANNELS_GRID] = grid
        return grid

    def controls_set_enabled(self, enabled: bool):
        for key in self.control_inputs:
            if key != "start_button":
                widget = self.control_inputs[key]
                if isinstance(widget, QWidget):
                    widget.setEnabled(enabled)
        if "time_shift_sliders" in self.control_inputs:
            for _, widget in self.control_inputs["time_shift_sliders"].items():
                widget.setEnabled(enabled)
        if "time_shift_inputs" in self.control_inputs:
            for _, widget in self.control_inputs["time_shift_inputs"].items():
                widget.setEnabled(enabled)
        if enabled:
            self.control_inputs[SETTINGS_ACQUISITION_TIME].setEnabled(
                not self.get_free_running_state()
            )

    def top_bar_set_enabled(self, enabled: bool):
        self.sync_buttons_set_enabled(enabled)
        self.channel_selector_set_enabled(enabled)
        self.controls_set_enabled(enabled)

    def sync_buttons_set_enabled(self, enabled: bool):
        for i in range(len(self.sync_buttons)):
            self.sync_buttons[i][0].setEnabled(enabled)

    def channel_selector_set_enabled(self, enabled: bool):
        for i in range(len(self.channel_checkboxes)):
            self.channel_checkboxes[i].setEnabled(enabled)

    def on_channel_selected(self, checked: bool, channel: int):
        self.settings.setValue(SETTINGS_PLOTS_TO_SHOW, json.dumps(self.plots_to_show))
        if checked:
            if channel not in self.selected_channels:
                self.selected_channels.append(channel)
            if channel not in self.plots_to_show and len(self.plots_to_show) < 4:
                self.plots_to_show.append(channel)
        else:
            if channel in self.selected_channels:
                self.selected_channels.remove(channel)
            if channel in self.plots_to_show:
                self.plots_to_show.remove(channel)
        self.selected_channels.sort()
        self.plots_to_show.sort()
        self.settings.setValue(SETTINGS_PLOTS_TO_SHOW, json.dumps(self.plots_to_show))
        self.set_selected_channels_to_settings()
        self.clear_plots()
        self.generate_plots()
        self.calc_exported_file_size()
        LaserbloodMetadataPopup.set_FPGA_firmware(self)

    def on_sync_selected(self, sync: str):
        if self.selected_sync == sync and sync == "sync_in":
            self.start_sync_in_dialog()
            return
        self.selected_sync = sync
        self.settings.setValue(SETTINGS_SYNC, sync)
        LaserbloodMetadataPopup.set_FPGA_firmware(self)

    def start_sync_in_dialog(self):
        dialog = SyncInDialog()
        dialog.exec()
        if dialog.frequency_mhz != 0.0:
            self.sync_in_frequency_mhz = dialog.frequency_mhz
            self.settings.setValue(
                SETTINGS_SYNC_IN_FREQUENCY_MHZ, self.sync_in_frequency_mhz
            )
            self.update_sync_in_button()

    def update_sync_in_button(self):
        if self.sync_in_frequency_mhz == 0.0:
            self.sync_buttons[0][0].setText("Sync In (not detected)")
        else:
            self.sync_buttons[0][0].setText(
                f"Sync In ({self.sync_in_frequency_mhz} MHz)"
            )

    def create_sync_buttons(self):
        buttons_layout = QHBoxLayout()
        sync_in_button = FancyButton("Sync In")
        buttons_layout.addWidget(sync_in_button)
        self.sync_buttons.append((sync_in_button, "sync_in"))
        self.update_sync_in_button()
        sync_out_80_button = FancyButton("Sync Out (80MHz)")
        buttons_layout.addWidget(sync_out_80_button)
        self.sync_buttons.append((sync_out_80_button, "sync_out_80"))
        sync_out_40_button = FancyButton("Sync Out (40MHz)")
        buttons_layout.addWidget(sync_out_40_button)
        self.sync_buttons.append((sync_out_40_button, "sync_out_40"))
        sync_out_20_button = FancyButton("Sync Out (20MHz)")
        buttons_layout.addWidget(sync_out_20_button)
        self.sync_buttons.append((sync_out_20_button, "sync_out_20"))
        sync_out_10_button = FancyButton("Sync Out (10MHz)")
        buttons_layout.addWidget(sync_out_10_button)
        self.sync_buttons.append((sync_out_10_button, "sync_out_10"))
        for button, name in self.sync_buttons:
            def on_toggle(toggled_name):
                for b, n in self.sync_buttons:
                    b.set_selected(n == toggled_name)
                self.on_sync_selected(toggled_name)
            button.clicked.connect(lambda _, n=name: on_toggle(n))
            button.set_selected(self.selected_sync == name)
        self.widgets["sync_buttons_layout"] = buttons_layout
        return buttons_layout

    def initialize_intensity_plot_data(self, channel):
        if self.tab_selected in self.intensity_lines:
            if channel in self.intensity_lines[self.tab_selected]:
                x, y = self.intensity_lines[self.tab_selected][channel].getData()
                return x, y
        x = np.arange(1)
        y = x * 0
        return x, y

    def initialize_decay_curves(self, channel, frequency_mhz):
        def get_default_x():
            if frequency_mhz != 0.0:
                period = 1_000 / frequency_mhz
                return np.linspace(0, period, 256)
            return np.arange(1)

        decay_curves = self.decay_curves[self.tab_selected]
        if self.tab_selected in [TAB_SPECTROSCOPY, TAB_FITTING]:
            cached_decay_values = self.cached_decay_values[self.tab_selected]
            if channel in cached_decay_values and channel in decay_curves:
                x, _ = decay_curves[channel].getData()
                y = cached_decay_values[channel]
            else:
                x = get_default_x()
                if (
                    channel not in self.lin_log_mode
                    or self.lin_log_mode[channel] == "LIN"
                ):
                    y = x * 0
                else:
                    y = (
                        np.linspace(0, 100_000_000, 256)
                        if frequency_mhz != 0.0
                        else np.array([0])
                    )
        else:
            if channel in decay_curves:
                x, y = decay_curves[channel].getData()
            else:
                x = get_default_x()
                y = x * 0
        return x, y

    def generate_plots(self, frequency_mhz=0.0):
        self.lin_log_switches.clear()
        if len(self.plots_to_show) == 0:
            self.grid_layout.addWidget(QWidget(), 0, 0)
            return
        for i, channel in enumerate(self.plots_to_show):
            v_layout = QVBoxLayout()
            v_widget = QWidget()
            v_widget.setObjectName("chart_wrapper")
            if (
                self.tab_selected == TAB_SPECTROSCOPY
                or self.tab_selected == TAB_FITTING
            ):
                intensity_widget_wrapper = QWidget()
                h_layout = QHBoxLayout()
                cps_contdown_v_box = QVBoxLayout()
                cps_contdown_v_box.setContentsMargins(0, 0, 0, 0)
                cps_contdown_v_box.setSpacing(0)
                cps_label = QLabel("No CPS")
                cps_label.setStyleSheet(
                    "QLabel { color : #285da6; font-size: 42px; font-weight: bold; background-color: transparent; padding: 8px 8px 0 8px;}"
                )
                # label.setSizePolicy(QSizePolicy.Policy.Maximum, QSizePolicy.Policy.Preferred)
                self.cps_widgets[channel] = cps_label
                self.cps_widgets_animation[channel] = VibrantAnimation(
                    self.cps_widgets[channel],
                    stop_color="#285da6",
                    bg_color="transparent",
                    start_color="#eed202",
                )
                self.cps_counts[channel] = {
                    "last_time_ns": 0,
                    "last_count": 0,
                    "current_count": 0,
                }
                countdown_label = QLabel("Remaining time:")
                countdown_label.setStyleSheet(GUIStyles.acquisition_time_countdown_style()) 
                countdown_label.setVisible(False) 
                self.acquisition_time_countdown_widgets[channel] = countdown_label
                intensity_widget = pg.PlotWidget()
                intensity_widget.setLabel(
                    "left",
                    (
                        "AVG. Photon counts"
                        if len(self.plots_to_show) < 4
                        else "AVG. Photons"
                    ),
                    units="",
                )
                intensity_widget.setLabel("bottom", "Time", units="s")
                intensity_widget.setTitle(f"Channel {channel + 1} intensity")
                intensity_widget.setBackground("#141414")
                # remove margins
                intensity_widget.plotItem.setContentsMargins(0, 0, 0, 0)
                x, y = self.initialize_intensity_plot_data(channel)
                intensity_plot = intensity_widget.plot(x, y, pen="#1E90FF", pen_width=2)
                self.intensity_lines[self.tab_selected][channel] = intensity_plot
                cps_contdown_v_box.addWidget(cps_label)
                cps_contdown_v_box.addWidget(countdown_label)
                h_layout.addLayout(cps_contdown_v_box, stretch=1)
                if len(self.plots_to_show) == 1:
                    intensity_plot_stretch = 6
                elif len(self.plots_to_show) == 2:
                    intensity_plot_stretch = 4
                elif len(self.plots_to_show) == 3:
                    intensity_plot_stretch = 2
                else:
                    intensity_plot_stretch = 4
                h_layout.addWidget(intensity_widget, stretch=intensity_plot_stretch)
                intensity_widget_wrapper.setLayout(h_layout)
                self.intensities_widgets[channel] = intensity_widget_wrapper
                v_layout.addWidget(intensity_widget_wrapper, 2)
                # Spectroscopy
                h_decay_layout = QHBoxLayout()
                lin_log_widget = SpectroscopyLinLogControl(self, channel)
                curve_widget = pg.PlotWidget()
                curve_widget.setLabel("left", "Photon counts", units="")
                curve_widget.setLabel("bottom", "Time", units="ns")
                curve_widget.setTitle(f"Channel {channel + 1} decay")
                curve_widget.setBackground("#0a0a0a")
                x, y = self.initialize_decay_curves(channel, frequency_mhz)
                if (
                    channel not in self.lin_log_mode
                    or self.lin_log_mode[channel] == "LIN"
                ):
                    static_curve = curve_widget.plot(x, y, pen="#f72828", pen_width=2)
                else:
                    log_values, ticks, _ = (
                        SpectroscopyLinLogControl.calculate_log_ticks(y)
                    )
                    static_curve = curve_widget.plot(
                        x, log_values, pen="#f72828", pen_width=2
                    )
                    axis = curve_widget.getAxis("left")
                    curve_widget.showGrid(x=False, y=True, alpha=0.3)
                    axis.setTicks([ticks])
                    self.set_plot_y_range(curve_widget, self.lin_log_mode[channel])
                curve_widget.plotItem.getAxis("left").enableAutoSIPrefix(False)
                curve_widget.plotItem.getAxis("bottom").enableAutoSIPrefix(False)
                self.decay_curves[self.tab_selected][channel] = static_curve
                self.decay_widgets[channel] = curve_widget
                time_shift_layout = SpectroscopyTimeShift(self, channel)
                v_decay_layout = QVBoxLayout()
                v_decay_layout.addWidget(time_shift_layout)
                v_decay_layout.addWidget(curve_widget)
                h_decay_layout.addWidget(lin_log_widget, 1)
                h_decay_layout.addLayout(v_decay_layout, 11)
                v_layout.addLayout(h_decay_layout, 3)
                v_widget.setLayout(v_layout)
                self.fit_button_hide()
            elif self.tab_selected == TAB_PHASORS:
                h_layout = QHBoxLayout()
                cps_contdown_v_box = QVBoxLayout()
                cps_contdown_v_box.setContentsMargins(0, 0, 0, 0)
                cps_contdown_v_box.setSpacing(0)
                cps_label = QLabel("No CPS")
                cps_label.setStyleSheet(
                    "QLabel { color : #f72828; font-size: 42px; font-weight: bold; background-color: transparent; padding: 8px 8px 0 8px; }"
                )
                # label.setSizePolicy(QSizePolicy.Policy.Maximum, QSizePolicy.Policy.Preferred)
                self.cps_widgets[channel] = cps_label
                self.cps_widgets_animation[channel] = VibrantAnimation(
                    self.cps_widgets[channel],
                    stop_color="#f72828",
                    bg_color="transparent",
                    start_color="#eed202",
                )
                self.cps_counts[channel] = {
                    "last_time_ns": 0,
                    "last_count": 0,
                    "current_count": 0,
                }
                countdown_label = QLabel("Remaining time:")
                countdown_label.setStyleSheet(GUIStyles.acquisition_time_countdown_style()) 
                countdown_label.setVisible(False)
                self.acquisition_time_countdown_widgets[channel] = countdown_label
                curve_widget = pg.PlotWidget()
                curve_widget.setLabel("left", "Photon counts", units="")
                curve_widget.setLabel("bottom", "Time", units="ns")
                curve_widget.setTitle(f"Channel {channel + 1} decay")
                x, y = self.initialize_decay_curves(channel, frequency_mhz)
                static_curve = curve_widget.plot(x, y, pen="#f72828", pen_width=2)
                self.decay_curves[self.tab_selected][channel] = static_curve
                self.decay_widgets[channel] = curve_widget
                cps_contdown_v_box.addWidget(cps_label)
                cps_contdown_v_box.addWidget(countdown_label)
                h_layout.addLayout(cps_contdown_v_box, stretch=1)
                h_layout.addWidget(curve_widget, stretch=1)
                v_layout.addLayout(h_layout, 1)
                # add a phasors chart
                phasors_widget = pg.PlotWidget()
                # mantain aspect ratio
                phasors_widget.setAspectLocked(True)
                phasors_widget.setLabel("left", "s", units="")
                phasors_widget.setLabel("bottom", "g", units="")
                phasors_widget.setTitle(f"Channel {channel + 1} phasors")
                phasors_widget.setCursor(Qt.CursorShape.BlankCursor)
                self.draw_semi_circle(phasors_widget)
                self.phasors_charts[channel] = phasors_widget.plot(
                    [],
                    [],
                    pen=None,
                    symbol="o",
                    symbolPen="#1E90FF",
                    symbolSize=1,
                    symbolBrush="#1E90FF",
                )
                self.phasors_widgets[channel] = phasors_widget
                v_layout.addWidget(phasors_widget, 4)
                v_widget.setLayout(v_layout)
                self.generate_coords(channel)
                # create crosshair for phasors (a circle)
                crosshair = pg.TextItem("", anchor=(0.5, 0.5), color=(30, 144, 255))
                font = QFont()
                font.setPixelSize(25)
                crosshair.setFont(font)
                phasors_widget.addItem(crosshair, ignoreBounds=True)
                self.phasors_crosshairs[channel] = crosshair
            col_length = 1
            if len(self.plots_to_show) == 2:
                col_length = 2
            elif len(self.plots_to_show) == 3:
                col_length = 3
            if len(self.plots_to_show) > 3:
                col_length = 2
            v_widget.setStyleSheet(GUIStyles.chart_wrapper_style())
            self.grid_layout.addWidget(v_widget, i // col_length, i % col_length)

    def calculate_phasors_points_mean(self, channel_index, harmonic):
        x = [p[0] for p in self.all_phasors_points[channel_index][harmonic]]
        y = [p[1] for p in self.all_phasors_points[channel_index][harmonic]]
        g_values = np.array(x)
        s_values = np.array(y)
        if (
            g_values.size == 0
            or s_values.size == 0
            or np.all(np.isnan(g_values))
            or np.all(np.isnan(s_values))
        ):
            return None, None
        mean_g = np.nanmean(g_values)
        mean_s = np.nanmean(s_values)
        return mean_g, mean_s

    def generate_phasors_cluster_center(self, harmonic):
        for i, channel_index in enumerate(self.plots_to_show):
            if channel_index in self.phasors_widgets:
                cluster_center_in_list = channel_index in self.phasors_clusters_center
                if cluster_center_in_list:
                    self.phasors_widgets[channel_index].removeItem(
                        self.phasors_clusters_center[channel_index]
                    )
                mean_g, mean_s = self.calculate_phasors_points_mean(
                    channel_index, harmonic
                )
                if mean_g is None or mean_s is None:
                    continue
                scatter = pg.ScatterPlotItem(
                    [mean_g],
                    [mean_s],
                    size=20,
                    pen={
                        "color": "yellow",
                        "width": 4,
                    },
                    symbol="x",
                )
                self.phasors_widgets[channel_index].addItem(scatter)
                self.phasors_clusters_center[channel_index] = scatter

    def generate_phasors_legend(self, harmonic):
        for i, channel_index in enumerate(self.plots_to_show):
            if channel_index in self.phasors_widgets:
                legend_in_list = channel_index in self.phasors_legends
                if legend_in_list:
                    self.phasors_widgets[channel_index].removeItem(
                        self.phasors_legends[channel_index]
                    )
                mean_g, mean_s = self.calculate_phasors_points_mean(
                    channel_index, harmonic
                )
                if mean_g is None or mean_s is None:
                    continue
                freq_mhz = self.get_frequency_mhz()
                tau_phi, tau_m = self.calculate_tau(mean_g, mean_s, freq_mhz, harmonic)
                if tau_phi is None:
                    return
                if tau_m is None:
                    legend_text = (
                        '<div style="background-color: rgba(0, 0, 0, 0.1); padding: 20px; border-radius: 4px;'
                        ' color: #FF3131; font-size: 18px; border: 1px solid white; text-align: left;">'
                        f"G (mean)={round(mean_g, 2)}; "
                        f"S (mean)={round(mean_s, 2)}; "
                        f"𝜏ϕ={round(tau_phi, 2)} ns"
                        "</div>"
                    )
                else:
                    legend_text = (
                        '<div style="background-color: rgba(0, 0, 0, 0.1);  padding: 20px; border-radius: 4px;'
                        ' color: #FF3131; font-size: 18px;  border: 1px solid white; text-align: left;">'
                        f"G (mean)={round(mean_g, 2)}; "
                        f"S (mean)={round(mean_s, 2)}; "
                        f"𝜏ϕ={round(tau_phi, 2)} ns; "
                        f"𝜏m={round(tau_m, 2)} ns"
                        "</div>"
                    )
                legend_item = pg.TextItem(html=legend_text)
                legend_item.setPos(0.1, 0)
                self.phasors_widgets[channel_index].addItem(legend_item)
                self.phasors_legends[channel_index] = legend_item

    def generate_coords(self, channel_index):
        font = QFont()
        font.setPixelSize(25)
        coord_text = pg.TextItem("", anchor=(0.5, 1))
        coord_text.setFont(font)
        crosshair = pg.TextItem("", anchor=(0.5, 0.5), color=(30, 144, 255))
        font = QFont()
        font.setPixelSize(25)
        crosshair.setFont(font)
        is_in_array = len(self.phasors_crosshairs) > channel_index
        if not is_in_array:
            self.phasors_crosshairs[channel_index] = crosshair
        else:
            self.phasors_crosshairs[channel_index] = crosshair
        is_in_array = len(self.phasors_coords) > channel_index
        if not is_in_array:
            self.phasors_widgets[channel_index].sceneObj.sigMouseMoved.connect(
                lambda event, ccc=channel_index: self.on_phasors_mouse_moved(event, ccc)
            )
            self.phasors_coords[channel_index] = coord_text
        else:
            self.phasors_coords[channel_index] = coord_text
        coord_text.setZValue(1)
        crosshair.setZValue(1)
        self.phasors_widgets[channel_index].addItem(coord_text, ignoreBounds=True)
        self.phasors_widgets[channel_index].addItem(crosshair, ignoreBounds=True)

    def calculate_tau(self, g, s, freq_mhz, harmonic):
<<<<<<< HEAD
            if freq_mhz == 0.0:
                return None, None 
            tau_phi = (1 / (2 * np.pi * freq_mhz * harmonic)) * (s / g) * 1e3
            tau_m_component = (1 / (s**2 + g**2)) - 1
            if tau_m_component < 0:
                tau_m = None
            else:
                tau_m = (1 / (2 * np.pi * freq_mhz * harmonic)) * np.sqrt(tau_m_component) * 1e3
            return tau_phi, tau_m             
=======
        if freq_mhz == 0.0:
            return None, None
        tau_phi = (1 / (2 * np.pi * freq_mhz * harmonic)) * (s / g) * 1e3
        tau_m_component = (1 / (s**2 + g**2)) - 1
        if tau_m_component < 0:
            tau_m = None
        else:
            tau_m = (
                (1 / (2 * np.pi * freq_mhz * harmonic)) * np.sqrt(tau_m_component) * 1e3
            )
        return tau_phi, tau_m
>>>>>>> 0cb389b6

    def on_phasors_mouse_moved(self, event, channel_index):
        for i, channel in enumerate(self.phasors_coords):
            if channel != channel_index:
                self.phasors_coords[channel].setText("")
                self.phasors_crosshairs[channel].setText("")
        try:
            phasor_widget = self.phasors_widgets[channel_index]
            text = self.phasors_coords[channel_index]
            crosshair = self.phasors_crosshairs[channel_index]
        except:
            return
        mouse_point = phasor_widget.plotItem.vb.mapSceneToView(event)
        crosshair.setPos(mouse_point.x(), mouse_point.y())
        crosshair.setText(CURSOR_TEXT)
        text.setPos(mouse_point.x(), mouse_point.y())
        freq_mhz = self.get_current_frequency_mhz()
        harmonic = int(self.control_inputs[HARMONIC_SELECTOR].currentText())
        g = mouse_point.x()
        s = mouse_point.y()
        tau_phi, tau_m = self.calculate_tau(g, s, freq_mhz, harmonic)
        if tau_phi is None:
            return
        if tau_m is None:
            text.setText(f"𝜏ϕ={round(tau_phi, 2)} ns")
            text.setHtml(
                '<div style="background-color: rgba(0, 0, 0, 0.5);">{}</div>'.format(
                    f"𝜏ϕ={round(tau_phi, 2)} ns"
                )
            )
        else:
            text.setText(f"𝜏ϕ={round(tau_phi, 2)} ns; 𝜏m={round(tau_m, 2)} ns")
            text.setHtml(
                '<div style="background-color: rgba(0, 0, 0, 0.5);">{}</div>'.format(
                    f"𝜏ϕ={round(tau_phi, 2)} ns; 𝜏m={round(tau_m, 2)} ns"
                )
            )


    def draw_semi_circle(self, widget):
        x = np.linspace(0, 1, 1000)
        y = np.sqrt(0.5**2 - (x - 0.5) ** 2)
        widget.plot(x, y, pen="#1E90FF", pen_width=4)
        widget.plot([-0.1, 1.1], [0, 0], pen="#1E90FF", pen_width=4)

    def get_selected_channels_from_settings(self):
        self.selected_channels = []
        for i in range(MAX_CHANNELS):
            if self.settings.value(f"channel_{i}", "false") == "true":
                self.selected_channels.append(i)

    def set_selected_channels_to_settings(self):
        for i in range(MAX_CHANNELS):
            self.settings.setValue(f"channel_{i}", "false")
            if i in self.selected_channels:
                self.settings.setValue(f"channel_{i}", "true")

    def clear_phasors_points(self):
        for ch in self.plots_to_show:
            if ch in self.phasors_charts:
                self.phasors_charts[ch].setData([], [])

    def clear_phasors_features(self, feature):
        for ch in feature:
            if ch in self.phasors_widgets:
                self.phasors_widgets[ch].removeItem(feature[ch])

    def clear_plots(self, deep_clear=True):
        self.clear_phasors_features(self.phasors_colorbars)
        self.clear_phasors_features(self.quantization_images)
        self.clear_phasors_features(self.phasors_clusters_center)
        self.clear_phasors_features(self.phasors_legends)
        self.quantization_images.clear()
        self.phasors_colorbars.clear()
        self.phasors_clusters_center.clear()
        self.phasors_legends.clear()
        self.intensities_widgets.clear()
        self.phasors_charts.clear()
        self.phasors_widgets.clear()
        self.decay_widgets.clear()
        self.phasors_coords.clear()
        for i, animation in self.cps_widgets_animation.items():
            if animation:
                animation.stop()
        self.cps_widgets_animation.clear()
        self.cps_widgets.clear()
        self.cps_counts.clear()
        self.acquisition_time_countdown_widgets.clear()
        if deep_clear:
            self.intensity_lines = deepcopy(DEFAULT_INTENSITY_LINES)
            self.decay_curves = deepcopy(DEFAULT_DECAY_CURVES)
            self.cached_decay_values = deepcopy(DEFAULT_CACHED_DECAY_VALUES)
            self.clear_phasors_points()
            for ch in self.plots_to_show:
                if self.tab_selected != TAB_PHASORS:
                    self.cached_decay_values[self.tab_selected][ch] = np.array([0])
            if "time_shift_sliders" in self.control_inputs:
                self.control_inputs["time_shift_sliders"].clear()
            if "time_shift_inputs" in self.control_inputs:
                self.control_inputs["time_shift_inputs"].clear()
            for i in reversed(range(self.grid_layout.count())):
                widget = self.grid_layout.itemAt(i).widget()
                if widget is not None:
                    widget.deleteLater()
                layout = self.grid_layout.itemAt(i).layout()
                if layout is not None:
                    self.clear_layout_tree(layout)

    def clear_layout_tree(self, layout: QLayout):
        if layout is not None:
            while layout.count():
                item = layout.takeAt(0)
                widget = item.widget()
                if widget is not None:
                    widget.deleteLater()
                else:
                    self.clear_layout_tree(item.layout())
            del layout

    def calc_exported_file_size(self):
        free_running = self.settings.value(SETTINGS_FREE_RUNNING, DEFAULT_FREE_RUNNING)
        acquisition_time = self.settings.value(
            SETTINGS_ACQUISITION_TIME, DEFAULT_ACQUISITION_TIME
        )
        bin_width = self.settings.value(SETTINGS_BIN_WIDTH, DEFAULT_BIN_WIDTH)
        if free_running is True or acquisition_time is None:
            file_size_MB = len(self.selected_channels) * (1000 / int(bin_width))
            self.bin_file_size = format_size(file_size_MB * 1024 * 1024)
            self.bin_file_size_label.setText(
                "File size: " + str(self.bin_file_size) + "/s"
            )
        else:
            file_size_MB = (
                int(acquisition_time)
                * len(self.selected_channels)
                * (1000 / int(bin_width))
            )
            self.bin_file_size = format_size(file_size_MB * 1024 * 1024)
            self.bin_file_size_label.setText("File size: " + str(self.bin_file_size))

    def get_current_frequency_mhz(self):
        if self.acquire_read_mode == "read":
            return ReadData.get_frequency_mhz(self)
        else:
            if self.selected_sync == "sync_in":
                frequency_mhz = self.sync_in_frequency_mhz
            else:
                frequency_mhz = int(self.selected_sync.split("_")[-1])
            return frequency_mhz

    def export_data(self):
        if not self.write_data:
            return
        dialog = QFileDialog()
        dialog.setAcceptMode(QFileDialog.AcceptMode.AcceptSave)
        dialog.setNameFilter("Binary files (*.bin)")
        dialog.setDefaultSuffix("bin")
        file_name, _ = dialog.getSaveFileName(
            self,
            "Save binary file",
            "",
            "Binary files (*.bin)",
            options=QFileDialog.Option.DontUseNativeDialog,
        )
        if file_name:
            if not file_name.endswith(".bin"):
                file_name += ".bin"
            try:
                flim_labs.export_data(file_name)
            except Exception as e:
                BoxMessage.setup(
                    "Error",
                    "Error exporting data: " + str(e),
                    QMessageBox.Icon.Warning,
                    GUIStyles.set_msg_box_style(),
                )

    def get_frequency_mhz(self):
            if self.acquire_read_mode == "read":
                return ReadData.get_frequency_mhz(self)
            else:
                if self.selected_sync == "sync_in":
                    frequency_mhz = self.sync_in_frequency_mhz
                else:
                    frequency_mhz = int(self.selected_sync.split("_")[-1])
                return frequency_mhz
    
    def get_firmware_selected(self, frequency_mhz):    
        connection_type = self.control_inputs["channel_type"].currentText()
        if str(connection_type) == "USB":
            connection_type = "USB"
        else:
            connection_type = "SMA"
        firmware_selected = flim_labs.get_spectroscopy_firmware(
            sync="in" if self.selected_sync == "sync_in" else "out",
            frequency_mhz=frequency_mhz,
            channel=connection_type.lower(),
            channels=self.selected_channels,
            sync_connection="sma",
        )
        return firmware_selected, connection_type
    
    def get_acquisition_time(self):
        return  (
            None
            if self.get_free_running_state()
            else int(
                self.settings.value(SETTINGS_ACQUISITION_TIME, DEFAULT_ACQUISITION_TIME)
            )
        )

    def begin_spectroscopy_experiment(self):
        is_export_data_active = self.write_data_gui
        bin_width_micros = int(
            self.settings.value(SETTINGS_BIN_WIDTH, DEFAULT_BIN_WIDTH)
        )
        frequency_mhz = self.get_frequency_mhz()
        if frequency_mhz == 0.0:
            BoxMessage.setup(
                "Error",
                "Frequency not detected",
                QMessageBox.Icon.Warning,
                GUIStyles.set_msg_box_style(),
            )
            return
        if len(self.selected_channels) == 0:
            BoxMessage.setup(
                "Error",
                "No channels selected",
                QMessageBox.Icon.Warning,
                GUIStyles.set_msg_box_style(),
            )
            return
        if bin_width_micros < 1000:
            BoxMessage.setup(
                "Error",
                "Bin width value cannot be less than 1000μs",
                QMessageBox.Icon.Warning,
                GUIStyles.set_msg_box_style(),
            )
            return
        if is_export_data_active and not LaserbloodMetadataPopup.laserblood_metadata_valid(self):                        
            BoxMessage.setup(
                "Error",
                "All required Laserblood metadata must be filled before starting the acquisition. Required fields are highlighted with a red border. Fields set to 0 are highlighted with a yellow border; it's recommended to double-check them, if present. Laser type and filter type must be set",
                QMessageBox.Icon.Warning,
                GUIStyles.set_msg_box_style(),
            )    
            return   
        if self.tab_selected == TAB_SPECTROSCOPY or self.tab_selected == TAB_FITTING:
            open_config_plots_popup = len(self.selected_channels) > 4
            if open_config_plots_popup and not self.plots_to_show_already_appear:
                popup = PlotsConfigPopup(self, start_acquisition=True)
                popup.show()
                self.plots_to_show_already_appear = True
                return
        self.clear_plots()
        self.generate_plots(frequency_mhz)
        acquisition_time = self.get_acquisition_time()
        acquisition_time_millis = f"{acquisition_time * 1000} ms" if acquisition_time is not None else "Free running"
        firmware_selected, connection_type = self.get_firmware_selected(frequency_mhz)
        self.harmonic_selector_value = self.control_inputs[SETTINGS_HARMONIC].value()
        if self.tab_selected == TAB_PHASORS:
            self.control_inputs[HARMONIC_SELECTOR].blockSignals(True)
            self.control_inputs[HARMONIC_SELECTOR].setCurrentIndex(0)
            self.control_inputs[HARMONIC_SELECTOR].blockSignals(False)
<<<<<<< HEAD
        self.phasors_harmonic_selected = 1   
=======
        self.phasors_harmonic_selected = 1
>>>>>>> 0cb389b6
        print(f"Firmware selected: {firmware_selected}")
        print(f"Connection type: {connection_type}")
        print(f"Frequency: {frequency_mhz} Mhz")
        print(f"Selected channels: {self.selected_channels}")
        print(f"Acquisition time: {acquisition_time_millis} ms")
        print(f"Bin width: {bin_width_micros} µs")
        print(f"Free running: {self.get_free_running_state()}")
        print(f"Tau: {self.settings.value(SETTINGS_TAU_NS, '0')} ns")
        print(f"Reference file: {self.reference_file}")
        print(f"Harmonics: {self.harmonic_selector_value}")
        self.cached_time_span_seconds = float(
            self.settings.value(SETTINGS_TIME_SPAN, DEFAULT_TIME_SPAN)
        )
        if self.tab_selected == TAB_PHASORS:
            if not self.reference_file:
                BoxMessage.setup(
                    "Error",
                    "No reference file selected",
                    QMessageBox.Icon.Warning,
                    GUIStyles.set_msg_box_style(),
                )
                return
            with open(self.reference_file, "r") as f:
                reference_data = json.load(f)
                if "channels" not in reference_data:
                    BoxMessage.setup(
                        "Error",
                        "Invalid reference file (missing channels)",
                        QMessageBox.Icon.Warning,
                        GUIStyles.set_msg_box_style(),
                    )
                    return
                elif len(reference_data["channels"]) != len(self.selected_channels):
                    BoxMessage.setup(
                        "Error",
                        "Invalid reference file (channels mismatch)",
                        QMessageBox.Icon.Warning,
                        GUIStyles.set_msg_box_style(),
                    )
                    return
                if "harmonics" not in reference_data:
                    BoxMessage.setup(
                        "Error",
                        "Invalid reference file (missing harmonics)",
                        QMessageBox.Icon.Warning,
                        GUIStyles.set_msg_box_style(),
                    )
                    return
                self.harmonic_selector_value = int(reference_data["harmonics"])
                if "curves" not in reference_data:
                    BoxMessage.setup(
                        "Error",
                        "Invalid reference file (missing curves)",
                        QMessageBox.Icon.Warning,
                        GUIStyles.set_msg_box_style(),
                    )
                    return
                elif len(reference_data["curves"]) != len(self.selected_channels):
                    return
                if "laser_period_ns" not in reference_data:
                    BoxMessage.setup(
                        "Error",
                        "Invalid reference file (missing laser period)",
                        QMessageBox.Icon.Warning,
                        GUIStyles.set_msg_box_style(),
                    )
                    return
                if "tau_ns" not in reference_data:
                    BoxMessage.setup(
                        "Error",
                        "Invalid reference file (missing tau)",
                        QMessageBox.Icon.Warning,
                        GUIStyles.set_msg_box_style(),
                    )
                    return
                if (
                    not (
                        all(
                            plot in reference_data["channels"]
                            for plot in self.plots_to_show
                        )
                    )
                ) or len(self.plots_to_show) == 0:
                    popup = PlotsConfigPopup(
                        self,
                        start_acquisition=True,
                        is_reference_loaded=True,
                        reference_channels=reference_data["channels"],
                    )
                    popup.show()
                    return
        try:
            tau_ns = (
                float(self.settings.value(SETTINGS_TAU_NS, "0"))
                if self.is_reference_phasors()
                else None
            )
            reference_file = (
                None
                if self.tab_selected == TAB_SPECTROSCOPY
                or self.tab_selected == TAB_FITTING
                else self.reference_file
            )
            self.all_phasors_points = self.get_empty_phasors_points()
            flim_labs.start_spectroscopy(
                enabled_channels=self.selected_channels,
                bin_width_micros=bin_width_micros,
                frequency_mhz=frequency_mhz,
                firmware_file=firmware_selected,
                acquisition_time_millis=acquisition_time * 1000 if acquisition_time else None,
                tau_ns=tau_ns,
                reference_file=reference_file,
                harmonics=int(self.harmonic_selector_value),
            )
        except Exception as e:
            BoxMessage.setup(
                "Error",
                "Error starting spectroscopy: " + str(e),
                QMessageBox.Icon.Warning,
                GUIStyles.set_msg_box_style(),
            )
            return
        self.mode = MODE_RUNNING
        self.style_start_button()
        QApplication.processEvents()
        self.update_plots_enabled = True
        self.top_bar_set_enabled(False)
        SpectroscopyLinLogControl.set_lin_log_switches_enable_mode(self, False)
        # self.timer_update.start(18)
        self.pull_from_queue_timer.start(25)
        # self.pull_from_queue()

    def pull_from_queue(self):
        val = flim_labs.pull_from_queue()
        if len(val) > 0:
            for v in val:
                if v == ("end",):  # End of acquisition
                    print("Got end of acquisition, stopping")
                    self.style_start_button()
                    self.acquisition_stopped = True
                    self.stop_spectroscopy_experiment()
                    break
                if self.mode == MODE_STOPPED:
                    break
                if "sp_phasors" in v[0]:
                    channel = v[1][0]
                    harmonic = v[2][0]
                    phasors = v[3]
                    channel_index = next(
                        (item for item in self.plots_to_show if item == channel), None
                    )
                    if harmonic == 1:
                        if channel_index is not None:
                            self.draw_points_in_phasors(channel, harmonic, phasors)
                    if channel_index is not None:
                        self.all_phasors_points[channel_index][harmonic].extend(phasors)
                    continue
                try:
                    ((channel,), (time_ns,), intensities) = v
                except:
                    print(v)
                ((channel,), (time_ns,), intensities) = v
                channel_index = next(
                    (item for item in self.plots_to_show if item == channel), None
                )
                if channel_index is not None:
                    self.update_plots2(channel_index, time_ns, intensities)
                    self.update_acquisition_countdowns(time_ns)
                    self.update_cps(channel_index, time_ns, intensities)
                QApplication.processEvents()

    def draw_points_in_phasors(self, channel, harmonic, phasors):
        if channel in self.plots_to_show:
            x, y = self.phasors_charts[channel].getData()
            if x is None:
                x = np.array([])
                y = np.array([])
            new_x = [p[0] for p in phasors]
            new_y = [p[1] for p in phasors]
            x = np.concatenate((x, new_x))
            y = np.concatenate((y, new_y))
            self.phasors_charts[channel].setData(x, y)
            pass

    def quantize_phasors(self, harmonic, bins=64):
        for i, channel_index in enumerate(self.plots_to_show):
            x = [p[0] for p in self.all_phasors_points[channel_index][harmonic]]
            y = [p[1] for p in self.all_phasors_points[channel_index][harmonic]]
            if x is None or y is None or len(x) == 0 or len(y) == 0:
                continue
            h, xedges, yedges = np.histogram2d(
                x, y, bins=bins * 4, range=[[-2, 2], [-2, 2]]
            )
            non_zero_h = h[h > 0]
            all_zeros = len(non_zero_h) == 0
            h_min = np.min(non_zero_h)
            h_max = np.max(h)
            h = h / np.max(h)
            h[h == 0] = np.nan
            image_item = pg.ImageItem()
            image_item.setImage(h, levels=(0, 1))
            image_item.setLookupTable(
                self.create_cool_colormap().getLookupTable(0, 1.0)
            )
            image_item.setOpacity(1)
            image_item.resetTransform()
            image_item.setScale(1 / bins)
            image_item.setPos(-2, -2)
            if channel_index in self.quantization_images:
                self.phasors_widgets[channel_index].removeItem(
                    self.quantization_images[channel_index]
                )
            if channel_index in self.phasors_colorbars:
                self.phasors_widgets[channel_index].removeItem(
                    self.phasors_colorbars[channel_index]
                )
            image_item.setZValue(-1)
            self.phasors_widgets[channel_index].addItem(image_item, ignoreBounds=True)
            self.quantization_images[channel_index] = image_item
            if not all_zeros:
                self.generate_colorbar(channel_index, h_min, h_max)
            self.clear_phasors_points()

    def generate_colorbar(self, channel_index, min_value, max_value):
        colorbar = pg.GradientLegend((10, 100), (10, 100))
        colorbar.setColorMap(self.create_cool_colormap(0, 1))
        colorbar.setLabels({f"{min_value}": 0, f"{max_value}": 1})
        self.phasors_widgets[channel_index].addItem(colorbar)
        self.phasors_colorbars[channel_index] = colorbar

    def show_harmonic_selector(self, harmonics):
        if harmonics > 1:
            self.control_inputs[HARMONIC_SELECTOR].show()
            self.control_inputs[HARMONIC_SELECTOR_LABEL].show()
            selector_harmonics = [
                int(self.control_inputs[HARMONIC_SELECTOR].itemText(index))
                for index in range(self.control_inputs[HARMONIC_SELECTOR].count())
            ]
            if (
                len(selector_harmonics)
                != self.control_inputs[SETTINGS_HARMONIC].value()
                or self.acquire_read_mode == "read"
            ):
                # clear the items
                self.control_inputs[HARMONIC_SELECTOR].clear()
                for i in range(harmonics):
                    self.control_inputs[HARMONIC_SELECTOR].addItem(str(i + 1))
<<<<<<< HEAD
            self.control_inputs[HARMONIC_SELECTOR].setCurrentIndex(           
                self.phasors_harmonic_selected - 1)                      
=======
            self.control_inputs[HARMONIC_SELECTOR].setCurrentIndex(
                self.phasors_harmonic_selected - 1
            )
>>>>>>> 0cb389b6

    def hide_harmonic_selector(self):
        self.control_inputs[HARMONIC_SELECTOR].hide()
        self.control_inputs[HARMONIC_SELECTOR_LABEL].hide()

    @staticmethod
    def create_hot_colormap():
        # Create the color stops from black to red to yellow to white
        pos = np.array([0.0, 0.33, 0.67, 1.0])
        color = np.array(
            [
                [0, 0, 0, 255],  # Black
                [255, 0, 0, 255],  # Red
                [255, 255, 0, 255],  # Yellow
                [255, 255, 255, 255],  # White
            ],
            dtype=np.ubyte,
        )
        cmap = pg.ColorMap(pos, color)
        return cmap

    def create_cool_colormap(self, start=0.0, end=1.0):
        # Define the color stops from cyan to magenta
        pos = np.array([start, end])
        color = np.array(
            [[0, 255, 255, 255], [255, 0, 255, 255]],  # Cyan  # Magenta
            dtype=np.float32,
        )
        cmap = pg.ColorMap(pos, color)
        return cmap

    def is_reference_phasors(self):
        selected_calibration = self.settings.value(
            SETTINGS_CALIBRATION_TYPE, DEFAULT_SETTINGS_CALIBRATION_TYPE
        )
        return self.tab_selected == TAB_SPECTROSCOPY and selected_calibration == 1

    def is_phasors(self):
        return self.tab_selected == TAB_PHASORS
    
    
    def update_acquisition_countdowns(self, time_ns):
        free_running = self.settings.value(SETTINGS_FREE_RUNNING, DEFAULT_FREE_RUNNING)
        acquisition_time = self.control_inputs[SETTINGS_ACQUISITION_TIME].value()  
        if free_running is True or free_running == "true":
            return
        elapsed_time_sec = time_ns / 1_000_000_000
        remaining_time_sec = max(0, acquisition_time - elapsed_time_sec)
        seconds = int(remaining_time_sec)
        milliseconds = int((remaining_time_sec - seconds) * 1000)
        milliseconds = milliseconds // 10
        for _, countdown_widget in self.acquisition_time_countdown_widgets.items():
            if countdown_widget:
                if not countdown_widget.isVisible():
                    countdown_widget.setVisible(True)
                countdown_widget.setText(f"Remaining time: {seconds:02}:{milliseconds:02} (s)")


    def update_cps(self, channel_index, time_ns, curve):
        # check if there is channel_index'th element in cps_counts
        if not (channel_index in self.cps_counts):
            return
        cps = self.cps_counts[channel_index]
        curve_sum = np.sum(curve)
        if cps["last_time_ns"] == 0:
            cps["last_time_ns"] = time_ns
            cps["last_count"] = curve_sum
            cps["current_count"] = curve_sum
            return
        cps["current_count"] = cps["current_count"] + np.sum(curve)
        time_elapsed = time_ns - cps["last_time_ns"]
        if time_elapsed > 330_000_000:
            cps_value = (cps["current_count"] - cps["last_count"]) / (
                time_elapsed / 1_000_000_000
            )
<<<<<<< HEAD
            if not channel_index in self.displayed_cps:
                self.displayed_cps[channel_index] = [cps_value]
            else:
                self.displayed_cps[channel_index].append(cps_value)    
            self.cps_widgets[channel_index].setText(
                f"{self.humanize_number(cps_value)} CPS"
            )
=======
            humanized_number = self.humanize_number(cps_value)
            self.cps_widgets[channel_index].setText(f"{humanized_number} CPS")
            cps_threshold = self.control_inputs[SETTINGS_CPS_THRESHOLD].value()
            if cps_threshold > 0:
                if cps_value > cps_threshold:
                    self.cps_widgets_animation[channel_index].start()
                else:
                    self.cps_widgets_animation[channel_index].stop()
>>>>>>> 0cb389b6
            cps["last_time_ns"] = time_ns
            cps["last_count"] = cps["current_count"]

    def humanize_number(self, number):
        if number == 0:
            return "0"
        units = ["", "K", "M", "G", "T", "P"]
        k = 1000.0
        magnitude = int(floor(log(number, k)))
        scaled_number = number / k**magnitude
        return f"{int(scaled_number)}.{str(scaled_number).split('.')[1][:2]}{units[magnitude]}"

    def update_intensity_plots(self, channel_index, time_ns, curve):
        bin_width_micros = int(
            self.settings.value(SETTINGS_BIN_WIDTH, DEFAULT_BIN_WIDTH)
        )
        adjustment = REALTIME_ADJUSTMENT / bin_width_micros
        curve = tuple(x / adjustment for x in curve)
        if self.tab_selected in self.intensity_lines:
            if channel_index in self.intensity_lines[self.tab_selected]:
                intensity_line = self.intensity_lines[self.tab_selected][channel_index]
                if intensity_line is not None:
                    x, y = intensity_line.getData()
                    # Initialize or append data
                    if x is None or (len(x) == 1 and x[0] == 0):
                        x = np.array([time_ns / 1_000_000_000])
                        y = np.array([np.sum(curve)])
                    else:
                        x = np.append(x, time_ns / 1_000_000_000)
                        y = np.append(y, np.sum(curve))
                    # Trim data based on time span
                    if len(x) > 2:
                        while x[-1] - x[0] > self.cached_time_span_seconds:
                            x = x[1:]
                            y = y[1:]
                    intensity_line.setData(x, y)

    def update_spectroscopy_plots(self, x, y, channel_index, decay_curve):
        time_shift = (
            0
            if channel_index not in self.time_shifts
            else self.time_shifts[channel_index]
        )
        # Handle linear/logarithmic mode
        decay_widget = self.decay_widgets[channel_index]
        if (
            channel_index not in self.lin_log_mode
            or self.lin_log_mode[channel_index] == "LIN"
        ):
            decay_widget.showGrid(x=False, y=False, alpha=0.3)
            decay_curve.setData(x, np.roll(y, time_shift))
            self.set_plot_y_range(decay_widget, "LIN")
        else:
            decay_widget.showGrid(x=False, y=True, alpha=0.3)
            sum_decay = y
            log_values, ticks, _ = SpectroscopyLinLogControl.calculate_log_ticks(
                sum_decay
            )
            decay_curve.setData(x, np.roll(log_values, time_shift))
            axis = decay_widget.getAxis("left")
            axis.setTicks([ticks])
            self.set_plot_y_range(decay_widget, self.lin_log_mode[channel_index])

    def update_plots2(self, channel_index, time_ns, curve, reader_mode=False):
        if not reader_mode:
            # Update intensity plots
            self.update_intensity_plots(channel_index, time_ns, curve)
        decay_curve = self.decay_curves[self.tab_selected][channel_index]
        if decay_curve is not None:
            if reader_mode:
                x, y = time_ns, curve
            else:
                x, y = decay_curve.getData()
                if self.tab_selected == TAB_PHASORS:
                    decay_curve.setData(x, curve + y)
                elif self.tab_selected in (TAB_SPECTROSCOPY, TAB_FITTING):
                    last_cached_decay_value = self.cached_decay_values[
                        self.tab_selected
                    ][channel_index]
                    self.cached_decay_values[self.tab_selected][channel_index] = (
                        np.array(curve) + last_cached_decay_value
                    )
                    y = self.cached_decay_values[self.tab_selected][channel_index]
            if self.tab_selected in (TAB_SPECTROSCOPY, TAB_FITTING):
                self.update_spectroscopy_plots(x, y, channel_index, decay_curve)
            else:
                decay_curve.setData(x, curve + y)
        QApplication.processEvents()
        time.sleep(0.01)

    def set_plot_y_range(self, plot, lin_log_mode):
        plot.plotItem.autoRange()
        view_range = plot.viewRange()
        _, y_max = view_range[1]
        plot.setYRange(-1, y_max, padding=0)

    def on_harmonic_selector_change(self, value):
        self.clear_phasors_points()
        if not self.phasors_widgets or value < 0:
            return
        self.harmonic_selector_value = int(value) + 1
        self.phasors_harmonic_selected = int(value) + 1

        if self.harmonic_selector_value >= 1 and self.quantized_phasors:
            self.quantize_phasors(
                self.harmonic_selector_value,
                bins=int(PHASORS_RESOLUTIONS[self.phasors_resolution]),
            )
        if not self.quantized_phasors:
            for i, channel_index in enumerate(self.plots_to_show):
                if len(self.plots_to_show) <= len(self.all_phasors_points):
                    self.draw_points_in_phasors(
                        channel_index,
                        self.harmonic_selector_value,
                        self.all_phasors_points[channel_index][
                            self.harmonic_selector_value
                        ],
                    )
        self.generate_phasors_cluster_center(self.harmonic_selector_value)
        self.generate_phasors_legend(self.harmonic_selector_value)

    def stop_spectroscopy_experiment(self):
        print("Stopping spectroscopy")
        try:
            flim_labs.request_stop()
        except:
            pass
        self.mode = MODE_STOPPED
        self.style_start_button()
        QApplication.processEvents()
        # time.sleep(0.5)
        # self.pull_from_queue_timer.stop()
        # time.sleep(0.5)
        # self.timer_update.stop()
        # self.update_plots_enabled = False
        is_export_data_active = self.write_data_gui
        SpectroscopyLinLogControl.set_lin_log_switches_enable_mode(self, True)
        self.top_bar_set_enabled(True)
        def clear_cps_and_countdown_widgets():
            for _, animation in self.cps_widgets_animation.items():
                if animation:
                    animation.stop()
            for _, widget in self.acquisition_time_countdown_widgets.items():                
                if widget:
                    widget.setVisible(False)                                 
        QTimer.singleShot(400,clear_cps_and_countdown_widgets)        
        QApplication.processEvents()
        if self.is_reference_phasors():
            # read reference file from .pid file
            with open(".pid", "r") as f:
                lines = f.readlines()
                reference_file = lines[0].split("=")[1]
            self.reference_file = reference_file
            print(f"Last reference file: {reference_file}")
        harmonic_selected = int(
            self.settings.value(SETTINGS_HARMONIC, SETTINGS_HARMONIC_DEFAULT)
        )
        if self.is_phasors():
            if self.quantized_phasors:
                self.quantize_phasors(
                    1, bins=int(PHASORS_RESOLUTIONS[self.phasors_resolution])
                )
<<<<<<< HEAD
            self.generate_phasors_cluster_center(1)                       
            self.generate_phasors_legend(1)    
        if is_export_data_active:        
            QTimer.singleShot(300, partial(ExportData.save_acquisition_data, self, active_tab=self.tab_selected))                   
=======
            self.generate_phasors_cluster_center(1)
            self.generate_phasors_legend(1)
>>>>>>> 0cb389b6
        if harmonic_selected > 1:
            self.harmonic_selector_shown = True
        if self.tab_selected == TAB_FITTING:
            self.fit_button_show()
<<<<<<< HEAD
        LaserbloodMetadataPopup.set_FPGA_firmware(self)            
        LaserbloodMetadataPopup.set_average_CPS(self.displayed_cps, self)        

=======
            
>>>>>>> 0cb389b6

    def open_plots_config_popup(self):
        self.popup = PlotsConfigPopup(self, start_acquisition=False)
        self.popup.show()
    
    def open_laserblood_metadata_popup(self):    
        self.popup = LaserbloodMetadataPopup(self, start_acquisition=False)
        self.popup.show()    

    def open_reader_popup(self):
        self.popup = ReaderPopup(self, tab_selected=self.tab_selected)
        self.popup.show()

    def open_reader_metadata_popup(self):
        self.popup = ReaderMetadataPopup(self, tab_selected=self.tab_selected)
        self.popup.show()

    def closeEvent(self, event):
        self.settings.setValue("size", self.size())
        self.settings.setValue("pos", self.pos())
        if PLOTS_CONFIG_POPUP in self.widgets:
            self.widgets[PLOTS_CONFIG_POPUP].close()
        if LASERBLOOD_METADATA_POPUP in self.widgets:        
            self.widgets[LASERBLOOD_METADATA_POPUP].close()    
        if READER_POPUP in self.widgets:
            self.widgets[READER_POPUP].close()
        if READER_METADATA_POPUP in self.widgets:
            self.widgets[READER_METADATA_POPUP].close()
        event.accept()

    def eventFilter(self, source, event):
        try:
            if event.type() in (
                QEvent.Type.Resize,
                QEvent.Type.MouseButtonPress,
                QEvent.Type.MouseButtonRelease,
            ):
                self.overlay.raise_()
                self.overlay.resize(self.size())
            return super().eventFilter(source, event)
        except:
            pass


class SyncInDialog(QDialog):
    def __init__(self):
        super().__init__()
        self.setWindowTitle("Sync In Measure Frequency")
        self.setFixedSize(300, 200)
        self.setWindowModality(Qt.WindowModality.ApplicationModal)
        self.setAttribute(Qt.WidgetAttribute.WA_DeleteOnClose)
        self.layout = QVBoxLayout()
        self.setLayout(self.layout)
        self.label = QLabel("Do you want to start to measure frequency?")
        self.layout.addWidget(self.label)
        self.label.setWordWrap(True)
        self.button_layout = QHBoxLayout()
        self.layout.addLayout(self.button_layout)
        self.no_button = QPushButton("No")
        self.no_button.clicked.connect(self.on_no_button_click)
        self.button_layout.addWidget(self.no_button)
        self.yes_button = QPushButton("Do it")
        self.yes_button.clicked.connect(self.on_yes_button_click)
        self.button_layout.addWidget(self.yes_button)
        self.frequency_mhz = 0.0
        GUIStyles.customize_theme(self)
        GUIStyles.set_fonts()

    def on_yes_button_click(self):
        self.label.setText(
            "Measuring frequency... The process can take a few seconds. Please wait. After 30 seconds, the process "
            "will be interrupted automatically."
        )
        self.yes_button.setEnabled(False)
        self.no_button.setEnabled(False)
        QApplication.processEvents()
        try:
            res = flim_labs.detect_laser_frequency()
            if res is None or res == 0.0:
                self.frequency_mhz = 0.0
                self.label.setText(
                    "Frequency not detected. Please check the connection and try again."
                )
                self.no_button.setText("Cancel")
            else:
                self.frequency_mhz = round(res, 3)
                self.label.setText(f"Frequency detected: {self.frequency_mhz} MHz")
                self.no_button.setText("Done")
        except Exception as e:
            self.frequency_mhz = 0.0
            self.label.setText("Error: " + str(e))
            self.no_button.setText("Cancel")
        self.yes_button.setEnabled(True)
        self.yes_button.setText("Retry again")
        self.no_button.setEnabled(True)

    def on_no_button_click(self):
        self.close()


if __name__ == "__main__":
    # remove .pid file if exists
    if os.path.exists(".pid"):
        os.remove(".pid")
    app = QApplication(sys.argv)
    window = SpectroscopyWindow()
    window.showMaximized()
    window.show()
    app.exec()
    window.pull_from_queue_timer.stop()
    sys.exit()<|MERGE_RESOLUTION|>--- conflicted
+++ resolved
@@ -37,7 +37,7 @@
 from components.fitting_config_popup import FittingDecayConfigPopup
 from components.gradient_text import GradientText
 from components.gui_styles import GUIStyles
-from components.helpers import format_size
+from components.helpers import format_size, mhz_to_ns
 from components.input_number_control import InputNumberControl, InputFloatControl
 from components.laserblood_metadata_popup import LaserbloodMetadataPopup
 from components.layout_utilities import draw_layout_separator, hide_layout, show_layout
@@ -65,10 +65,26 @@
 class SpectroscopyWindow(QWidget):
     def __init__(self):
         super().__init__()
+        self.settings = self.init_settings()
+        ## LASERBLOOD METADATA
+        self.laserblood_settings = json.loads(
+            self.settings.value(METADATA_LASERBLOOD_KEY, LASERBLOOD_METADATA_JSON)
+        )
+        self.laserblood_laser_type = self.settings.value(
+            SETTINGS_LASER_TYPE, DEFAULT_LASER_TYPE
+        )
+        self.laserblood_filter_type = self.settings.value(
+            SETTINGS_FILTER_TYPE, DEFAULT_FILTER_TYPE
+        )
+        self.laserblood_new_added_inputs = json.loads(
+            self.settings.value(
+                NEW_ADDED_LASERBLOOD_INPUTS_KEY, NEW_ADDED_LASERBLOOD_INPUTS_JSON
+            )
+        )
+        self.laserblood_widgets = {}           
         self.threadpool = QThreadPool()
         self.reader_data = READER_DATA
         self.update_plots_enabled = False
-        self.settings = self.init_settings()
         self.widgets = {}
         self.channel_checkboxes = []
         self.sync_buttons = []
@@ -169,28 +185,12 @@
         self.fitting_config_popup = None
         self.calc_exported_file_size()
         self.phasors_harmonic_selected = 1
-        ## LASERBLOOD METADATA
-        self.laserblood_settings = json.loads(
-            self.settings.value(METADATA_LASERBLOOD_KEY, LASERBLOOD_METADATA_JSON)
-        )
-        self.laserblood_laser_type = self.settings.value(
-            SETTINGS_LASER_TYPE, DEFAULT_LASER_TYPE
-        )
-        self.laserblood_filter_type = self.settings.value(
-            SETTINGS_FILTER_TYPE, DEFAULT_FILTER_TYPE
-        )
-        self.laserblood_new_added_inputs = json.loads(
-            self.settings.value(
-                NEW_ADDED_LASERBLOOD_INPUTS_KEY, NEW_ADDED_LASERBLOOD_INPUTS_JSON
-            )
-        )
-        self.laserblood_widgets = {}
-        
         ReadDataControls.handle_widgets_visibility(
             self, self.acquire_read_mode == "read"
         )
         self.toggle_intensities_widgets_visibility()
         self.refresh_reader_popup_plots = False
+        LaserbloodMetadataPopup.set_FPGA_firmware(self)
 
     @staticmethod
     def get_empty_phasors_points():
@@ -442,16 +442,18 @@
             self.settings.value(SETTINGS_FREE_RUNNING, DEFAULT_FREE_RUNNING) == "true"
         )
         # CPS THRESHOLD
+        cps_threshold = int(self.settings.value(SETTINGS_CPS_THRESHOLD, DEFAULT_CPS_THRESHOLD))
         _, inp = InputNumberControl.setup(
             "Pile-up threshold (CPS):",
             0,
             100000000,
-            int(self.settings.value(SETTINGS_CPS_THRESHOLD, DEFAULT_CPS_THRESHOLD)),
+            cps_threshold,
             controls_row,
             self.on_cps_threshold_change,
         )
         inp.setStyleSheet(GUIStyles.set_input_number_style(min_width="120px"))
         self.control_inputs[SETTINGS_CPS_THRESHOLD] = inp
+        LaserbloodMetadataPopup.set_cps_threshold(self, cps_threshold)
         # QUANTIZE PHASORS
         quantize_phasors_switch_control = QVBoxLayout()
         inp_quantize = SwitchControl(
@@ -618,15 +620,8 @@
         bin_metadata_button.clicked.connect(self.open_reader_metadata_popup)
         bin_metadata_btn_visible = ReadDataControls.read_bin_metadata_enabled(self)
         bin_metadata_button.setVisible(bin_metadata_btn_visible)
-<<<<<<< HEAD
-    
-=======
-
-        # TODO
->>>>>>> 0cb389b6
         # EXPORT PLOT IMG BUTTON
         export_plot_img_button = ExportPlotImageButton(self)
-
         # READ BIN BUTTON
         read_bin_button = QPushButton("READ/PLOT")
         read_bin_button.setObjectName("btn")
@@ -641,10 +636,6 @@
         collapse_button = CollapseButton(self.widgets[TOP_COLLAPSIBLE_WIDGET])
         controls_row.addWidget(start_button)
         controls_row.addWidget(bin_metadata_button)
-<<<<<<< HEAD
-=======
-        # TODO
->>>>>>> 0cb389b6
         controls_row.addWidget(export_plot_img_button)
         controls_row.addWidget(read_bin_button)
         controls_row.addWidget(collapse_button)
@@ -861,6 +852,7 @@
 
     def on_cps_threshold_change(self, value):
         self.settings.setValue(SETTINGS_CPS_THRESHOLD, value)
+        LaserbloodMetadataPopup.set_cps_threshold(self, value)
 
     def on_time_span_change(self, value):
         self.settings.setValue(SETTINGS_TIME_SPAN, value)
@@ -1432,7 +1424,6 @@
         self.phasors_widgets[channel_index].addItem(crosshair, ignoreBounds=True)
 
     def calculate_tau(self, g, s, freq_mhz, harmonic):
-<<<<<<< HEAD
             if freq_mhz == 0.0:
                 return None, None 
             tau_phi = (1 / (2 * np.pi * freq_mhz * harmonic)) * (s / g) * 1e3
@@ -1442,19 +1433,6 @@
             else:
                 tau_m = (1 / (2 * np.pi * freq_mhz * harmonic)) * np.sqrt(tau_m_component) * 1e3
             return tau_phi, tau_m             
-=======
-        if freq_mhz == 0.0:
-            return None, None
-        tau_phi = (1 / (2 * np.pi * freq_mhz * harmonic)) * (s / g) * 1e3
-        tau_m_component = (1 / (s**2 + g**2)) - 1
-        if tau_m_component < 0:
-            tau_m = None
-        else:
-            tau_m = (
-                (1 / (2 * np.pi * freq_mhz * harmonic)) * np.sqrt(tau_m_component) * 1e3
-            )
-        return tau_phi, tau_m
->>>>>>> 0cb389b6
 
     def on_phasors_mouse_moved(self, event, channel_index):
         for i, channel in enumerate(self.phasors_coords):
@@ -1721,11 +1699,7 @@
             self.control_inputs[HARMONIC_SELECTOR].blockSignals(True)
             self.control_inputs[HARMONIC_SELECTOR].setCurrentIndex(0)
             self.control_inputs[HARMONIC_SELECTOR].blockSignals(False)
-<<<<<<< HEAD
         self.phasors_harmonic_selected = 1   
-=======
-        self.phasors_harmonic_selected = 1
->>>>>>> 0cb389b6
         print(f"Firmware selected: {firmware_selected}")
         print(f"Connection type: {connection_type}")
         print(f"Frequency: {frequency_mhz} Mhz")
@@ -1973,14 +1947,8 @@
                 self.control_inputs[HARMONIC_SELECTOR].clear()
                 for i in range(harmonics):
                     self.control_inputs[HARMONIC_SELECTOR].addItem(str(i + 1))
-<<<<<<< HEAD
             self.control_inputs[HARMONIC_SELECTOR].setCurrentIndex(           
                 self.phasors_harmonic_selected - 1)                      
-=======
-            self.control_inputs[HARMONIC_SELECTOR].setCurrentIndex(
-                self.phasors_harmonic_selected - 1
-            )
->>>>>>> 0cb389b6
 
     def hide_harmonic_selector(self):
         self.control_inputs[HARMONIC_SELECTOR].hide()
@@ -2056,15 +2024,6 @@
             cps_value = (cps["current_count"] - cps["last_count"]) / (
                 time_elapsed / 1_000_000_000
             )
-<<<<<<< HEAD
-            if not channel_index in self.displayed_cps:
-                self.displayed_cps[channel_index] = [cps_value]
-            else:
-                self.displayed_cps[channel_index].append(cps_value)    
-            self.cps_widgets[channel_index].setText(
-                f"{self.humanize_number(cps_value)} CPS"
-            )
-=======
             humanized_number = self.humanize_number(cps_value)
             self.cps_widgets[channel_index].setText(f"{humanized_number} CPS")
             cps_threshold = self.control_inputs[SETTINGS_CPS_THRESHOLD].value()
@@ -2073,7 +2032,6 @@
                     self.cps_widgets_animation[channel_index].start()
                 else:
                     self.cps_widgets_animation[channel_index].stop()
->>>>>>> 0cb389b6
             cps["last_time_ns"] = time_ns
             cps["last_count"] = cps["current_count"]
 
@@ -2231,31 +2189,22 @@
         harmonic_selected = int(
             self.settings.value(SETTINGS_HARMONIC, SETTINGS_HARMONIC_DEFAULT)
         )
-        if self.is_phasors():
+        if self.is_phasors():         
             if self.quantized_phasors:
                 self.quantize_phasors(
                     1, bins=int(PHASORS_RESOLUTIONS[self.phasors_resolution])
                 )
-<<<<<<< HEAD
             self.generate_phasors_cluster_center(1)                       
             self.generate_phasors_legend(1)    
         if is_export_data_active:        
             QTimer.singleShot(300, partial(ExportData.save_acquisition_data, self, active_tab=self.tab_selected))                   
-=======
-            self.generate_phasors_cluster_center(1)
-            self.generate_phasors_legend(1)
->>>>>>> 0cb389b6
         if harmonic_selected > 1:
             self.harmonic_selector_shown = True
         if self.tab_selected == TAB_FITTING:
             self.fit_button_show()
-<<<<<<< HEAD
         LaserbloodMetadataPopup.set_FPGA_firmware(self)            
         LaserbloodMetadataPopup.set_average_CPS(self.displayed_cps, self)        
 
-=======
-            
->>>>>>> 0cb389b6
 
     def open_plots_config_popup(self):
         self.popup = PlotsConfigPopup(self, start_acquisition=False)
